#ifndef __TIDYENUM_H__
#define __TIDYENUM_H__

/*********************************************************************
 * Separated public enumerations header
 *
 * Simplifies enum re-use in various wrappers, e.g. SWIG, generated
 * wrappers, and COM IDL files.
 *
 * This file also contains macros to generate additional enums for
 * use in Tidy's language localizations. See detailed information in
 * comments.
 *
 * Enumeration use: LibTidy does *not* guarantee the integer value
 * of any enumeration label, including the starting integer value.
 * Always use enums by label in your code, and never by value.
 *
 * Enums that have starting values have starting values for a good
 * reason, mainly to prevent message overlap, because many of these
 * enums are used for string retrieval.
 *
 * (c) 1998-2017 (W3C) MIT, ERCIM, Keio University, HTACG
 * See tidy.h for the full copyright notice.
 *
 * Created 2001-05-20 by Charles Reitzel
 * Updated 2002-07-01 by Charles Reitzel - 1st Implementation 
 * Further modifications: consult git log.
 *********************************************************************/

#ifdef __cplusplus
extern "C" {
#endif

/* Enumerate configuration options
*/

/** Categories of Tidy configuration options. They are used principally
 ** by the console application to generate documentation, and also have
 ** associated localized strings to describe them.
*/
typedef enum
{
  TidyMarkup = 300,    /**< Markup options: (X)HTML version, etc */
  TidyDiagnostics,     /**< Diagnostics */
  TidyPrettyPrint,     /**< Output layout */
  TidyEncoding,        /**< Character encodings */
  TidyMiscellaneous,   /**< File handling, message format, etc. */
  TidyInternalCategory /**< Option is internal only. */
} TidyConfigCategory;


/** Option IDs Used to get/set option values.

    These TidyOptionId are used throughout libtidy, and also
    have associated localized strings to describe them.
 
    Ensure struct order is same order as config.c:option_defs structure!
*/
typedef enum
{
    TidyUnknownOption = 0,   /**< Unknown option! */
    
    TidyAccessibilityCheckLevel, /**< Accessibility check level */
    TidyAltText,                 /**< Default text for alt attribute */
    TidyAnchorAsName,            /**< Define anchors as name attributes */
    TidyAsciiChars,              /**< Convert quotes and dashes to nearest ASCII char */
    TidyBlockTags,               /**< Declared block tags */
    TidyBodyOnly,                /**< Output BODY content only */
    TidyBreakBeforeBR,           /**< Output newline before <br> or not? */
    TidyCharEncoding,            /**< In/out character encoding */
    TidyCoerceEndTags,           /**< Coerce end tags from start tags where probably intended */
    TidyCSSPrefix,               /**< CSS class naming for clean option */
    TidyDecorateInferredUL,      /**< Mark inferred UL elements with no indent CSS */
    TidyDoctype,                 /**< User specified doctype */
#ifndef DOXYGEN_SHOULD_SKIP_THIS
<<<<<<< HEAD
  TidyDoctypeMode,         /**< Internal use ONLY */
  TidyEmacsFile,           /**< Internal use ONLY */
  TidyCustomTags,          /**< Internal use ONLY */
#endif /* DOXYGEN_SHOULD_SKIP_THIS */

  TidyIndentSpaces,        /**< Indentation n spaces/tabs */
  TidyWrapLen,             /**< Wrap margin */
  TidyTabSize,             /**< Expand tabs to n spaces */

  TidyCharEncoding,        /**< In/out character encoding */
  TidyInCharEncoding,      /**< Input character encoding (if different) */
  TidyOutCharEncoding,     /**< Output character encoding (if different) */
  TidyNewline,             /**< Output line ending (default to platform) */

  TidyDoctype,             /**< User specified doctype */

  TidyDuplicateAttrs,      /**< Keep first or last duplicate attribute */
  TidyAltText,             /**< Default text for alt attribute */

  TidyErrFile,             /**< File name to write errors to */
  TidyOutFile,             /**< File name to write markup to */
  TidyWriteBack,           /**< If true then output tidied markup */
  TidyShowMarkup,          /**< If false, normal output is suppressed */
  TidyShowInfo,            /**< If true, info-level messages are shown */
  TidyShowWarnings,        /**< However errors are always shown */
  TidyQuiet,               /**< No 'Parsing X', guessed DTD or summary */
  TidyIndentContent,       /**< Indent content of appropriate tags */
                           /**< "auto" does text/block level content indentation */
  TidyCoerceEndTags,       /**< Coerce end tags from start tags where probably intended */
  TidyOmitOptionalTags,    /**< Suppress optional start tags and end tags */
  TidyHideEndTags,         /**< Legacy name for TidyOmitOptionalTags */
  TidyXmlTags,             /**< Treat input as XML */
  TidyXmlOut,              /**< Create output as XML */
  TidyXhtmlOut,            /**< Output extensible HTML */
  TidyHtmlOut,             /**< Output plain HTML, even for XHTML input.
                               Yes means set explicitly. */
  TidyXmlDecl,             /**< Add <?xml?> for XML docs */
  TidyUpperCaseTags,       /**< Output tags in upper not lower case */
  TidyUpperCaseAttrs,      /**< Output attributes in upper not lower case */
  TidyMakeBare,            /**< Make bare HTML: remove Microsoft cruft */
  TidyMakeClean,           /**< Replace presentational clutter by style rules */
  TidyGDocClean,           /**< Clean up HTML exported from Google Docs */
  TidyLogicalEmphasis,     /**< Replace i by em and b by strong */
  TidyDropPropAttrs,       /**< Discard proprietary attributes */
  TidyDropFontTags,        /**< Discard presentation tags */
  TidyDropEmptyElems,      /**< Discard empty elements */
  TidyDropEmptyParas,      /**< Discard empty p elements */
  TidyFixComments,         /**< Fix comments with adjacent hyphens */
  TidyBreakBeforeBR,       /**< Output newline before <br> or not? */

  TidyNumEntities,         /**< Use numeric entities */
  TidyQuoteMarks,          /**< Output " marks as &quot; */
  TidyQuoteNbsp,           /**< Output non-breaking space as entity */
  TidyQuoteAmpersand,      /**< Output naked ampersand as &amp; */
  TidyWrapAttVals,         /**< Wrap within attribute values */
  TidyWrapScriptlets,      /**< Wrap within JavaScript string literals */
  TidyWrapSection,         /**< Wrap within <![ ... ]> section tags */
  TidyWrapAsp,             /**< Wrap within ASP pseudo elements */
  TidyWrapJste,            /**< Wrap within JSTE pseudo elements */
  TidyWrapPhp,             /**< Wrap within PHP pseudo elements */
  TidyFixBackslash,        /**< Fix URLs by replacing \ with / */
  TidyIndentAttributes,    /**< Newline+indent before each attribute */
  TidyXmlPIs,              /**< If set to yes PIs must end with ?> */
  TidyXmlSpace,            /**< If set to yes adds xml:space attr as needed */
  TidyEncloseBodyText,     /**< If yes text at body is wrapped in P's */
  TidyEncloseBlockText,    /**< If yes text in blocks is wrapped in P's */
  TidyKeepFileTimes,       /**< If yes last modied time is preserved */
  TidyWord2000,            /**< Draconian cleaning for Word2000 */
  TidyMark,                /**< Add meta element indicating tidied doc */
  TidyEmacs,               /**< If true format error output for GNU Emacs */
  TidyLiteralAttribs,      /**< If true attributes may use newlines */
  TidyBodyOnly,            /**< Output BODY content only */
  TidyFixUri,              /**< Applies URI encoding if necessary */
  TidyLowerLiterals,       /**< Folds known attribute values to lower case */
  TidyHideComments,        /**< Hides all (real) comments in output */
  TidyIndentCdata,         /**< Indent <!CDATA[ ... ]]> section */
  TidyForceOutput,         /**< Output document even if errors were found */
  TidyShowErrors,          /**< Number of errors to put out */
  TidyAsciiChars,          /**< Convert quotes and dashes to nearest ASCII char */
  TidyJoinClasses,         /**< Join multiple class attributes */
  TidyJoinStyles,          /**< Join multiple style attributes */
  TidyEscapeCdata,         /**< Replace <![CDATA[]]> sections with escaped text */

=======
    TidyDoctypeMode,             /**< Internal use ONLY */
#endif
    TidyDropEmptyElems,          /**< Discard empty elements */
    TidyDropEmptyParas,          /**< Discard empty p elements */
    TidyDropFontTags,            /**< Discard presentation tags */
    TidyDropPropAttrs,           /**< Discard proprietary attributes */
    TidyDuplicateAttrs,          /**< Keep first or last duplicate attribute */
    TidyEmacs,                   /**< If true, format error output for GNU Emacs */
#ifndef DOXYGEN_SHOULD_SKIP_THIS
    TidyEmacsFile,               /**< Internal use ONLY */
#endif
    TidyEmptyTags,               /**< Declared empty tags */
    TidyEncloseBlockText,        /**< If yes text in blocks is wrapped in P's */
    TidyEncloseBodyText,         /**< If yes text at body is wrapped in P's */
    TidyErrFile,                 /**< File name to write errors to */
    TidyEscapeCdata,             /**< Replace <![CDATA[]]> sections with escaped text */
    TidyEscapeScripts,           /**< Escape items that look like closing tags in script tags */
    TidyFixBackslash,            /**< Fix URLs by replacing \ with / */
    TidyFixComments,             /**< Fix comments with adjacent hyphens */
    TidyFixUri,                  /**< Applies URI encoding if necessary */
    TidyForceOutput,             /**< Output document even if errors were found */
    TidyGDocClean,               /**< Clean up HTML exported from Google Docs */
    TidyHideComments,            /**< Hides all (real) comments in output */
    TidyHideEndTags,             /**< Legacy name for TidyOmitOptionalTags */
    TidyHtmlOut,                 /**< Output plain HTML, even for XHTML input.*/
    TidyInCharEncoding,          /**< Input character encoding (if different) */
    TidyIndentAttributes,        /**< Newline+indent before each attribute */
    TidyIndentCdata,             /**< Indent <!CDATA[ ... ]]> section */
    TidyIndentContent,           /**< Indent content of appropriate tags */
    TidyIndentSpaces,            /**< Indentation n spaces/tabs */
    TidyInlineTags,              /**< Declared inline tags */
    TidyJoinClasses,             /**< Join multiple class attributes */
    TidyJoinStyles,              /**< Join multiple style attributes */
    TidyKeepFileTimes,           /**< If yes last modied time is preserved */
    TidyLiteralAttribs,          /**< If true attributes may use newlines */
    TidyLogicalEmphasis,         /**< Replace i by em and b by strong */
    TidyLowerLiterals,           /**< Folds known attribute values to lower case */
    TidyMakeBare,                /**< Make bare HTML: remove Microsoft cruft */
    TidyMakeClean,               /**< Replace presentational clutter by style rules */
    TidyMark,                    /**< Add meta element indicating tidied doc */
    TidyMergeDivs,               /**< Merge multiple DIVs */
    TidyMergeEmphasis,           /**< Merge nested B and I elements */
    TidyMergeSpans,              /**< Merge multiple SPANs */
>>>>>>> 98da77a8
#if SUPPORT_ASIAN_ENCODINGS
    TidyNCR,                     /**< Allow numeric character references */
#else
    TidyNCRNotUsed,              /**< This option is not compiled in */
#endif
    TidyNewline,                 /**< Output line ending (default to platform) */
    TidyNumEntities,             /**< Use numeric entities */
    TidyOmitOptionalTags,        /**< Suppress optional start tags and end tags */
    TidyOutCharEncoding,         /**< Output character encoding (if different) */
    TidyOutFile,                 /**< File name to write markup to */
#if SUPPORT_UTF16_ENCODINGS
    TidyOutputBOM,               /**< Output a Byte Order Mark (BOM) for UTF-16 encodings */
#else
    TidyOutputBOMNotUsed,        /**< This option is not compiled in */
#endif
    TidyPPrintTabs,              /**< Indent using tabs istead of spaces */
    TidyPreserveEntities,        /**< Preserve entities */
    TidyPreTags,                 /**< Declared pre tags */
#if SUPPORT_ASIAN_ENCODINGS
    TidyPunctWrap,               /**< consider punctuation and breaking spaces for wrapping */
#else
    TidyPunctWrapNotUsed,        /**< This option is not compiled in */
#endif
<<<<<<< HEAD
  TidyMergeEmphasis,       /**< Merge nested B and I elements */
  TidyMergeDivs,           /**< Merge multiple DIVs */
  TidyDecorateInferredUL,  /**< Mark inferred UL elements with no indent CSS */
  TidyPreserveEntities,    /**< Preserve entities */
  TidySortAttributes,      /**< Sort attributes */
  TidyMergeSpans,          /**< Merge multiple SPANs */
  TidyAnchorAsName,        /**< Define anchors as name attributes */
  TidyPPrintTabs,          /**< Indent using tabs istead of spaces */
  TidySkipNested,          /**< Skip nested tags in script and style CDATA */
  TidyStrictTagsAttr,      /**< Ensure tags and attributes match output HTML version */
  TidyEscapeScripts,       /**< Escape items that look like closing tags in script tags */
  TidyUseCustomTags,       /**< Allow the use of custom tags in documents. */
  N_TIDY_OPTIONS           /**< Must be last */
=======
    TidyQuiet,                   /**< No 'Parsing X', guessed DTD or summary */
    TidyQuoteAmpersand,          /**< Output naked ampersand as &amp; */
    TidyQuoteMarks,              /**< Output " marks as &quot; */
    TidyQuoteNbsp,               /**< Output non-breaking space as entity */
    TidyReplaceColor,            /**< Replace hex color attribute values with names */
    TidyShowErrors,              /**< Number of errors to put out */
    TidyShowInfo,                /**< If true, info-level messages are shown */
    TidyShowMarkup,              /**< If false, normal output is suppressed */
    TidyShowWarnings,            /**< However errors are always shown */
    TidySkipNested,              /**< Skip nested tags in script and style CDATA */
    TidySortAttributes,          /**< Sort attributes */
    TidyStrictTagsAttr,          /**< Ensure tags and attributes match output HTML version */
    TidyTabSize,                 /**< Expand tabs to n spaces */
    TidyUpperCaseAttrs,          /**< Output attributes in upper not lower case */
    TidyUpperCaseTags,           /**< Output tags in upper not lower case */
    TidyVertSpace,               /**< degree to which markup is spread out vertically */
    TidyWord2000,                /**< Draconian cleaning for Word2000 */
    TidyWrapAsp,                 /**< Wrap within ASP pseudo elements */
    TidyWrapAttVals,             /**< Wrap within attribute values */
    TidyWrapJste,                /**< Wrap within JSTE pseudo elements */
    TidyWrapLen,                 /**< Wrap margin */
    TidyWrapPhp,                 /**< Wrap within PHP pseudo elements */
    TidyWrapScriptlets,          /**< Wrap within JavaScript string literals */
    TidyWrapSection,             /**< Wrap within <![ ... ]> section tags */
    TidyWriteBack,               /**< If true then output tidied markup */
    TidyXhtmlOut,                /**< Output extensible HTML */
    TidyXmlDecl,                 /**< Add <?xml?> for XML docs */
    TidyXmlOut,                  /**< Create output as XML */
    TidyXmlPIs,                  /**< If set to yes PIs must end with ?> */
    TidyXmlSpace,                /**< If set to yes adds xml:space attr as needed */
    TidyXmlTags,                 /**< Treat input as XML */
    N_TIDY_OPTIONS               /**< Must be last */
>>>>>>> 98da77a8
} TidyOptionId;

    
/** Option data types
*/
typedef enum
{
  TidyString,          /**< String */
  TidyInteger,         /**< Integer or enumeration */
  TidyBoolean          /**< Boolean flag */
} TidyOptionType;


/** AutoBool values used by ParseBool, ParseTriState, ParseIndent, ParseBOM
*/
typedef enum
{
   TidyNoState,     /**< maps to 'no' */
   TidyYesState,    /**< maps to 'yes' */
   TidyAutoState    /**< Automatic */
} TidyTriState;

/** TidyNewline option values to control output line endings.
*/
typedef enum
{
    TidyLF,         /**< Use Unix style: LF */
    TidyCRLF,       /**< Use DOS/Windows style: CR+LF */
    TidyCR          /**< Use Macintosh style: CR */
} TidyLineEnding;


/** Mode controlling treatment of doctype
*/
typedef enum
{
    TidyDoctypeHtml5,   /**< <!DOCTYPE html> */
    TidyDoctypeOmit,    /**< Omit DOCTYPE altogether */
    TidyDoctypeAuto,    /**< Keep DOCTYPE in input.  Set version to content */
    TidyDoctypeStrict,  /**< Convert document to HTML 4 strict content model */
    TidyDoctypeLoose,   /**< Convert document to HTML 4 transitional
                             content model */
    TidyDoctypeUser     /**< Set DOCTYPE FPI explicitly */
} TidyDoctypeModes;

/** Mode controlling treatment of duplicate Attributes
*/
typedef enum
{
    TidyKeepFirst,
    TidyKeepLast
} TidyDupAttrModes;

/** Mode controlling treatment of sorting attributes
*/
typedef enum
{
    TidySortAttrNone,
    TidySortAttrAlpha
} TidyAttrSortStrategy;


/* I/O and Message handling interface
**
** By default, Tidy will define, create and use instances of input and output
** handlers for standard C buffered I/O (i.e. FILE* stdin, ** FILE* stdout and
** FILE* stderr for content input, content output and diagnostic output,
** respectively.  A FILE* cfgFile input handler will be used for config files.
** Command line options will just be set directly.
*/

/** Message severity level. These are used throughout LibTidy to indicate the
 *  severity of a message, and they also have associated localized strings to
 *  describe them.
 */
typedef enum
{
    TidyReportLevel_first = 350,
    TidyInfo = 350,       /**< Report: Information about markup usage */
    TidyWarning,          /**< Report: Warning message */
    TidyConfig,           /**< Report: Configuration error */
    TidyAccess,           /**< Report: Accessibility message */
    TidyError,            /**< Report: Error message - output suppressed */
    TidyBadDocument,      /**< Report: I/O or file system error */
    TidyFatal,            /**< Report: Crash! */
    TidyDialogueInfo,     /**< Dialogue: Non-document related information */
    TidyDialogueSummary,  /**< Dialogue: Summary-related information */
    TidyDialogueDoc,      /**< Dialogue: Document-related information */
    TidyReportLevel_last
} TidyReportLevel;

    
/** Indicates the data type of a format string parameter used when Tidy
**  emits reports and dialogue as part of the messaging callback functions.
**  See `messageobj.h` for more information on this API.
*/
typedef enum
{
    tidyFormatType_INT16    = 0,
    tidyFormatType_UINT16   = 1,
    tidyFormatType_INTN     = 2,
    tidyFormatType_UINTN    = 3,
    tidyFormatType_INT32    = 4,
    tidyFormatType_UINT32   = 5,
    tidyFormatType_INT64    = 6,
    tidyFormatType_UINT64   = 7,
    tidyFormatType_STRING   = 8,
    tidyFormatType_DOUBLE   = 9,
    tidyFormatType_INTSTR   = 10,
#ifdef WIN32
    tidyFormatType_WSTRING  = 11,
#endif
    tidyFormatType_UNKNOWN  = 20
} TidyFormatParameterType;

/* Document tree traversal functions
*/

/** Node types
*/
typedef enum
{
  TidyNode_Root,        /**< Root */
  TidyNode_DocType,     /**< DOCTYPE */
  TidyNode_Comment,     /**< Comment */
  TidyNode_ProcIns,     /**< Processing Instruction */
  TidyNode_Text,        /**< Text */
  TidyNode_Start,       /**< Start Tag */
  TidyNode_End,         /**< End Tag */
  TidyNode_StartEnd,    /**< Start/End (empty) Tag */
  TidyNode_CDATA,       /**< Unparsed Text */
  TidyNode_Section,     /**< XML Section */
  TidyNode_Asp,         /**< ASP Source */
  TidyNode_Jste,        /**< JSTE Source */
  TidyNode_Php,         /**< PHP Source */
  TidyNode_XmlDecl      /**< XML Declaration */
} TidyNodeType;


/** Known HTML element types
*/
typedef enum
{
  TidyTag_UNKNOWN,  /**< Unknown tag! */
  TidyTag_A,        /**< A */
  TidyTag_ABBR,     /**< ABBR */
  TidyTag_ACRONYM,  /**< ACRONYM */
  TidyTag_ADDRESS,  /**< ADDRESS */
  TidyTag_ALIGN,    /**< ALIGN */
  TidyTag_APPLET,   /**< APPLET */
  TidyTag_AREA,     /**< AREA */
  TidyTag_B,        /**< B */
  TidyTag_BASE,     /**< BASE */
  TidyTag_BASEFONT, /**< BASEFONT */
  TidyTag_BDO,      /**< BDO */
  TidyTag_BGSOUND,  /**< BGSOUND */
  TidyTag_BIG,      /**< BIG */
  TidyTag_BLINK,    /**< BLINK */
  TidyTag_BLOCKQUOTE,   /**< BLOCKQUOTE */
  TidyTag_BODY,     /**< BODY */
  TidyTag_BR,       /**< BR */
  TidyTag_BUTTON,   /**< BUTTON */
  TidyTag_CAPTION,  /**< CAPTION */
  TidyTag_CENTER,   /**< CENTER */
  TidyTag_CITE,     /**< CITE */
  TidyTag_CODE,     /**< CODE */
  TidyTag_COL,      /**< COL */
  TidyTag_COLGROUP, /**< COLGROUP */
  TidyTag_COMMENT,  /**< COMMENT */
  TidyTag_DD,       /**< DD */
  TidyTag_DEL,      /**< DEL */
  TidyTag_DFN,      /**< DFN */
  TidyTag_DIR,      /**< DIR */
  TidyTag_DIV,      /**< DIF */
  TidyTag_DL,       /**< DL */
  TidyTag_DT,       /**< DT */
  TidyTag_EM,       /**< EM */
  TidyTag_EMBED,    /**< EMBED */
  TidyTag_FIELDSET, /**< FIELDSET */
  TidyTag_FONT,     /**< FONT */
  TidyTag_FORM,     /**< FORM */
  TidyTag_FRAME,    /**< FRAME */
  TidyTag_FRAMESET, /**< FRAMESET */
  TidyTag_H1,       /**< H1 */
  TidyTag_H2,       /**< H2 */
  TidyTag_H3,       /**< H3 */
  TidyTag_H4,       /**< H4 */
  TidyTag_H5,       /**< H5 */
  TidyTag_H6,       /**< H6 */
  TidyTag_HEAD,     /**< HEAD */
  TidyTag_HR,       /**< HR */
  TidyTag_HTML,     /**< HTML */
  TidyTag_I,        /**< I */
  TidyTag_IFRAME,   /**< IFRAME */
  TidyTag_ILAYER,   /**< ILAYER */
  TidyTag_IMG,      /**< IMG */
  TidyTag_INPUT,    /**< INPUT */
  TidyTag_INS,      /**< INS */
  TidyTag_ISINDEX,  /**< ISINDEX */
  TidyTag_KBD,      /**< KBD */
  TidyTag_KEYGEN,   /**< KEYGEN */
  TidyTag_LABEL,    /**< LABEL */
  TidyTag_LAYER,    /**< LAYER */
  TidyTag_LEGEND,   /**< LEGEND */
  TidyTag_LI,       /**< LI */
  TidyTag_LINK,     /**< LINK */
  TidyTag_LISTING,  /**< LISTING */
  TidyTag_MAP,      /**< MAP */
  TidyTag_MATHML,   /**< MATH  (HTML5) [i_a]2 MathML embedded in [X]HTML */
  TidyTag_MARQUEE,  /**< MARQUEE */
  TidyTag_MENU,     /**< MENU */
  TidyTag_META,     /**< META */
  TidyTag_MULTICOL, /**< MULTICOL */
  TidyTag_NOBR,     /**< NOBR */
  TidyTag_NOEMBED,  /**< NOEMBED */
  TidyTag_NOFRAMES, /**< NOFRAMES */
  TidyTag_NOLAYER,  /**< NOLAYER */
  TidyTag_NOSAVE,   /**< NOSAVE */
  TidyTag_NOSCRIPT, /**< NOSCRIPT */
  TidyTag_OBJECT,   /**< OBJECT */
  TidyTag_OL,       /**< OL */
  TidyTag_OPTGROUP, /**< OPTGROUP */
  TidyTag_OPTION,   /**< OPTION */
  TidyTag_P,        /**< P */
  TidyTag_PARAM,    /**< PARAM */
  TidyTag_PICTURE,  /**< PICTURE (HTML5) */
  TidyTag_PLAINTEXT,/**< PLAINTEXT */
  TidyTag_PRE,      /**< PRE */
  TidyTag_Q,        /**< Q */
  TidyTag_RB,       /**< RB */
  TidyTag_RBC,      /**< RBC */
  TidyTag_RP,       /**< RP */
  TidyTag_RT,       /**< RT */
  TidyTag_RTC,      /**< RTC */
  TidyTag_RUBY,     /**< RUBY */
  TidyTag_S,        /**< S */
  TidyTag_SAMP,     /**< SAMP */
  TidyTag_SCRIPT,   /**< SCRIPT */
  TidyTag_SELECT,   /**< SELECT */
  TidyTag_SERVER,   /**< SERVER */
  TidyTag_SERVLET,  /**< SERVLET */
  TidyTag_SMALL,    /**< SMALL */
  TidyTag_SPACER,   /**< SPACER */
  TidyTag_SPAN,     /**< SPAN */
  TidyTag_STRIKE,   /**< STRIKE */
  TidyTag_STRONG,   /**< STRONG */
  TidyTag_STYLE,    /**< STYLE */
  TidyTag_SUB,      /**< SUB */
  TidyTag_SUP,      /**< SUP */
  TidyTag_SVG,      /**< SVG  (HTML5) */
  TidyTag_TABLE,    /**< TABLE */
  TidyTag_TBODY,    /**< TBODY */
  TidyTag_TD,       /**< TD */
  TidyTag_TEXTAREA, /**< TEXTAREA */
  TidyTag_TFOOT,    /**< TFOOT */
  TidyTag_TH,       /**< TH */
  TidyTag_THEAD,    /**< THEAD */
  TidyTag_TITLE,    /**< TITLE */
  TidyTag_TR,       /**< TR */
  TidyTag_TT,       /**< TT */
  TidyTag_U,        /**< U */
  TidyTag_UL,       /**< UL */
  TidyTag_VAR,      /**< VAR */
  TidyTag_WBR,      /**< WBR */
  TidyTag_XMP,      /**< XMP */
  TidyTag_NEXTID,   /**< NEXTID */

  TidyTag_ARTICLE,
  TidyTag_ASIDE,
  TidyTag_AUDIO,
  TidyTag_BDI,
  TidyTag_CANVAS,
  TidyTag_COMMAND,
  TidyTag_DATALIST,
  TidyTag_DETAILS,
  TidyTag_DIALOG,
  TidyTag_FIGCAPTION,
  TidyTag_FIGURE,
  TidyTag_FOOTER,
  TidyTag_HEADER,
  TidyTag_HGROUP,
  TidyTag_MAIN,
  TidyTag_MARK,
  TidyTag_MENUITEM,
  TidyTag_METER,
  TidyTag_NAV,
  TidyTag_OUTPUT,
  TidyTag_PROGRESS,
  TidyTag_SECTION,
  TidyTag_SOURCE,
  TidyTag_SUMMARY,
  TidyTag_TEMPLATE,
  TidyTag_TIME,
  TidyTag_TRACK,
  TidyTag_VIDEO,

  N_TIDY_TAGS       /**< Must be last */
} TidyTagId;

/* Attribute interrogation
*/

/** Known HTML attributes
*/
typedef enum
{
  TidyAttr_UNKNOWN,           /**< UNKNOWN= */
  TidyAttr_ABBR,              /**< ABBR= */
  TidyAttr_ACCEPT,            /**< ACCEPT= */
  TidyAttr_ACCEPT_CHARSET,    /**< ACCEPT_CHARSET= */
  TidyAttr_ACCESSKEY,         /**< ACCESSKEY= */
  TidyAttr_ACTION,            /**< ACTION= */
  TidyAttr_ADD_DATE,          /**< ADD_DATE= */
  TidyAttr_ALIGN,             /**< ALIGN= */
  TidyAttr_ALINK,             /**< ALINK= */
  TidyAttr_ALLOWFULLSCREEN,   /**< ALLOWFULLSCREEN= */
  TidyAttr_ALT,               /**< ALT= */
  TidyAttr_ARCHIVE,           /**< ARCHIVE= */
  TidyAttr_AXIS,              /**< AXIS= */
  TidyAttr_BACKGROUND,        /**< BACKGROUND= */
  TidyAttr_BGCOLOR,           /**< BGCOLOR= */
  TidyAttr_BGPROPERTIES,      /**< BGPROPERTIES= */
  TidyAttr_BORDER,            /**< BORDER= */
  TidyAttr_BORDERCOLOR,       /**< BORDERCOLOR= */
  TidyAttr_BOTTOMMARGIN,      /**< BOTTOMMARGIN= */
  TidyAttr_CELLPADDING,       /**< CELLPADDING= */
  TidyAttr_CELLSPACING,       /**< CELLSPACING= */
  TidyAttr_CHAR,              /**< CHAR= */
  TidyAttr_CHAROFF,           /**< CHAROFF= */
  TidyAttr_CHARSET,           /**< CHARSET= */
  TidyAttr_CHECKED,           /**< CHECKED= */
  TidyAttr_CITE,              /**< CITE= */
  TidyAttr_CLASS,             /**< CLASS= */
  TidyAttr_CLASSID,           /**< CLASSID= */
  TidyAttr_CLEAR,             /**< CLEAR= */
  TidyAttr_CODE,              /**< CODE= */
  TidyAttr_CODEBASE,          /**< CODEBASE= */
  TidyAttr_CODETYPE,          /**< CODETYPE= */
  TidyAttr_COLOR,             /**< COLOR= */
  TidyAttr_COLS,              /**< COLS= */
  TidyAttr_COLSPAN,           /**< COLSPAN= */
  TidyAttr_COMPACT,           /**< COMPACT= */
  TidyAttr_CONTENT,           /**< CONTENT= */
  TidyAttr_COORDS,            /**< COORDS= */
  TidyAttr_DATA,              /**< DATA= */
  TidyAttr_DATAFLD,           /**< DATAFLD= */
  TidyAttr_DATAFORMATAS,      /**< DATAFORMATAS= */
  TidyAttr_DATAPAGESIZE,      /**< DATAPAGESIZE= */
  TidyAttr_DATASRC,           /**< DATASRC= */
  TidyAttr_DATETIME,          /**< DATETIME= */
  TidyAttr_DECLARE,           /**< DECLARE= */
  TidyAttr_DEFER,             /**< DEFER= */
  TidyAttr_DIR,               /**< DIR= */
  TidyAttr_DISABLED,          /**< DISABLED= */
  TidyAttr_ENCODING,          /**< ENCODING= */
  TidyAttr_ENCTYPE,           /**< ENCTYPE= */
  TidyAttr_FACE,              /**< FACE= */
  TidyAttr_FOR,               /**< FOR= */
  TidyAttr_FRAME,             /**< FRAME= */
  TidyAttr_FRAMEBORDER,       /**< FRAMEBORDER= */
  TidyAttr_FRAMESPACING,      /**< FRAMESPACING= */
  TidyAttr_GRIDX,             /**< GRIDX= */
  TidyAttr_GRIDY,             /**< GRIDY= */
  TidyAttr_HEADERS,           /**< HEADERS= */
  TidyAttr_HEIGHT,            /**< HEIGHT= */
  TidyAttr_HREF,              /**< HREF= */
  TidyAttr_HREFLANG,          /**< HREFLANG= */
  TidyAttr_HSPACE,            /**< HSPACE= */
  TidyAttr_HTTP_EQUIV,        /**< HTTP_EQUIV= */
  TidyAttr_ID,                /**< ID= */
  TidyAttr_ISMAP,             /**< ISMAP= */
  TidyAttr_ITEMID,            /**< ITEMID= */
  TidyAttr_ITEMPROP,          /**< ITEMPROP= */
  TidyAttr_ITEMREF,           /**< ITEMREF= */
  TidyAttr_ITEMSCOPE,         /**< ITEMSCOPE= */
  TidyAttr_ITEMTYPE,          /**< ITEMTYPE= */
  TidyAttr_LABEL,             /**< LABEL= */
  TidyAttr_LANG,              /**< LANG= */
  TidyAttr_LANGUAGE,          /**< LANGUAGE= */
  TidyAttr_LAST_MODIFIED,     /**< LAST_MODIFIED= */
  TidyAttr_LAST_VISIT,        /**< LAST_VISIT= */
  TidyAttr_LEFTMARGIN,        /**< LEFTMARGIN= */
  TidyAttr_LINK,              /**< LINK= */
  TidyAttr_LONGDESC,          /**< LONGDESC= */
  TidyAttr_LOWSRC,            /**< LOWSRC= */
  TidyAttr_MARGINHEIGHT,      /**< MARGINHEIGHT= */
  TidyAttr_MARGINWIDTH,       /**< MARGINWIDTH= */
  TidyAttr_MAXLENGTH,         /**< MAXLENGTH= */
  TidyAttr_MEDIA,             /**< MEDIA= */
  TidyAttr_METHOD,            /**< METHOD= */
  TidyAttr_MULTIPLE,          /**< MULTIPLE= */
  TidyAttr_NAME,              /**< NAME= */
  TidyAttr_NOHREF,            /**< NOHREF= */
  TidyAttr_NORESIZE,          /**< NORESIZE= */
  TidyAttr_NOSHADE,           /**< NOSHADE= */
  TidyAttr_NOWRAP,            /**< NOWRAP= */
  TidyAttr_OBJECT,            /**< OBJECT= */
  TidyAttr_OnAFTERUPDATE,     /**< OnAFTERUPDATE= */
  TidyAttr_OnBEFOREUNLOAD,    /**< OnBEFOREUNLOAD= */
  TidyAttr_OnBEFOREUPDATE,    /**< OnBEFOREUPDATE= */
  TidyAttr_OnBLUR,            /**< OnBLUR= */
  TidyAttr_OnCHANGE,          /**< OnCHANGE= */
  TidyAttr_OnCLICK,           /**< OnCLICK= */
  TidyAttr_OnDATAAVAILABLE,   /**< OnDATAAVAILABLE= */
  TidyAttr_OnDATASETCHANGED,  /**< OnDATASETCHANGED= */
  TidyAttr_OnDATASETCOMPLETE, /**< OnDATASETCOMPLETE= */
  TidyAttr_OnDBLCLICK,        /**< OnDBLCLICK= */
  TidyAttr_OnERRORUPDATE,     /**< OnERRORUPDATE= */
  TidyAttr_OnFOCUS,           /**< OnFOCUS= */
  TidyAttr_OnKEYDOWN,         /**< OnKEYDOWN= */
  TidyAttr_OnKEYPRESS,        /**< OnKEYPRESS= */
  TidyAttr_OnKEYUP,           /**< OnKEYUP= */
  TidyAttr_OnLOAD,            /**< OnLOAD= */
  TidyAttr_OnMOUSEDOWN,       /**< OnMOUSEDOWN= */
  TidyAttr_OnMOUSEMOVE,       /**< OnMOUSEMOVE= */
  TidyAttr_OnMOUSEOUT,        /**< OnMOUSEOUT= */
  TidyAttr_OnMOUSEOVER,       /**< OnMOUSEOVER= */
  TidyAttr_OnMOUSEUP,         /**< OnMOUSEUP= */
  TidyAttr_OnRESET,           /**< OnRESET= */
  TidyAttr_OnROWENTER,        /**< OnROWENTER= */
  TidyAttr_OnROWEXIT,         /**< OnROWEXIT= */
  TidyAttr_OnSELECT,          /**< OnSELECT= */
  TidyAttr_OnSUBMIT,          /**< OnSUBMIT= */
  TidyAttr_OnUNLOAD,          /**< OnUNLOAD= */
  TidyAttr_PROFILE,           /**< PROFILE= */
  TidyAttr_PROMPT,            /**< PROMPT= */
  TidyAttr_RBSPAN,            /**< RBSPAN= */
  TidyAttr_READONLY,          /**< READONLY= */
  TidyAttr_REL,               /**< REL= */
  TidyAttr_REV,               /**< REV= */
  TidyAttr_RIGHTMARGIN,       /**< RIGHTMARGIN= */
  TidyAttr_ROLE,              /**< ROLE= */
  TidyAttr_ROWS,              /**< ROWS= */
  TidyAttr_ROWSPAN,           /**< ROWSPAN= */
  TidyAttr_RULES,             /**< RULES= */
  TidyAttr_SCHEME,            /**< SCHEME= */
  TidyAttr_SCOPE,             /**< SCOPE= */
  TidyAttr_SCROLLING,         /**< SCROLLING= */
  TidyAttr_SELECTED,          /**< SELECTED= */
  TidyAttr_SHAPE,             /**< SHAPE= */
  TidyAttr_SHOWGRID,          /**< SHOWGRID= */
  TidyAttr_SHOWGRIDX,         /**< SHOWGRIDX= */
  TidyAttr_SHOWGRIDY,         /**< SHOWGRIDY= */
  TidyAttr_SIZE,              /**< SIZE= */
  TidyAttr_SPAN,              /**< SPAN= */
  TidyAttr_SRC,               /**< SRC= */
  TidyAttr_SRCSET,            /**< SRCSET= (HTML5) */
  TidyAttr_STANDBY,           /**< STANDBY= */
  TidyAttr_START,             /**< START= */
  TidyAttr_STYLE,             /**< STYLE= */
  TidyAttr_SUMMARY,           /**< SUMMARY= */
  TidyAttr_TABINDEX,          /**< TABINDEX= */
  TidyAttr_TARGET,            /**< TARGET= */
  TidyAttr_TEXT,              /**< TEXT= */
  TidyAttr_TITLE,             /**< TITLE= */
  TidyAttr_TOPMARGIN,         /**< TOPMARGIN= */
  TidyAttr_TRANSLATE,         /**< TRANSLATE= */
  TidyAttr_TYPE,              /**< TYPE= */
  TidyAttr_USEMAP,            /**< USEMAP= */
  TidyAttr_VALIGN,            /**< VALIGN= */
  TidyAttr_VALUE,             /**< VALUE= */
  TidyAttr_VALUETYPE,         /**< VALUETYPE= */
  TidyAttr_VERSION,           /**< VERSION= */
  TidyAttr_VLINK,             /**< VLINK= */
  TidyAttr_VSPACE,            /**< VSPACE= */
  TidyAttr_WIDTH,             /**< WIDTH= */
  TidyAttr_WRAP,              /**< WRAP= */
  TidyAttr_XML_LANG,          /**< XML_LANG= */
  TidyAttr_XML_SPACE,         /**< XML_SPACE= */
  TidyAttr_XMLNS,             /**< XMLNS= */

  TidyAttr_EVENT,             /**< EVENT= */
  TidyAttr_METHODS,           /**< METHODS= */
  TidyAttr_N,                 /**< N= */
  TidyAttr_SDAFORM,           /**< SDAFORM= */
  TidyAttr_SDAPREF,           /**< SDAPREF= */
  TidyAttr_SDASUFF,           /**< SDASUFF= */
  TidyAttr_URN,               /**< URN= */

  TidyAttr_ASYNC,
  TidyAttr_AUTOCOMPLETE,
  TidyAttr_AUTOFOCUS,
  TidyAttr_AUTOPLAY,
  TidyAttr_CHALLENGE,
  TidyAttr_CONTENTEDITABLE,
  TidyAttr_CONTEXTMENU,
  TidyAttr_CONTROLS,
  TidyAttr_CROSSORIGIN,       /**< CROSSORIGIN= */
  TidyAttr_DEFAULT,
  TidyAttr_DIRNAME,
  TidyAttr_DRAGGABLE,
  TidyAttr_DROPZONE,
  TidyAttr_FORM,
  TidyAttr_FORMACTION,
  TidyAttr_FORMENCTYPE,
  TidyAttr_FORMMETHOD,
  TidyAttr_FORMNOVALIDATE,
  TidyAttr_FORMTARGET,
  TidyAttr_HIDDEN,
  TidyAttr_HIGH,
  TidyAttr_ICON,
  TidyAttr_KEYTYPE,
  TidyAttr_KIND,
  TidyAttr_LIST,
  TidyAttr_LOOP,
  TidyAttr_LOW,
  TidyAttr_MANIFEST,
  TidyAttr_MAX,
  TidyAttr_MEDIAGROUP,
  TidyAttr_MIN,
  TidyAttr_NOVALIDATE,
  TidyAttr_OPEN,
  TidyAttr_OPTIMUM,
  TidyAttr_OnABORT,
  TidyAttr_OnAFTERPRINT,
  TidyAttr_OnBEFOREPRINT,
  TidyAttr_OnCANPLAY,
  TidyAttr_OnCANPLAYTHROUGH,
  TidyAttr_OnCONTEXTMENU,
  TidyAttr_OnCUECHANGE,
  TidyAttr_OnDRAG,
  TidyAttr_OnDRAGEND,
  TidyAttr_OnDRAGENTER,
  TidyAttr_OnDRAGLEAVE,
  TidyAttr_OnDRAGOVER,
  TidyAttr_OnDRAGSTART,
  TidyAttr_OnDROP,
  TidyAttr_OnDURATIONCHANGE,
  TidyAttr_OnEMPTIED,
  TidyAttr_OnENDED,
  TidyAttr_OnERROR,
  TidyAttr_OnHASHCHANGE,
  TidyAttr_OnINPUT,
  TidyAttr_OnINVALID,
  TidyAttr_OnLOADEDDATA,
  TidyAttr_OnLOADEDMETADATA,
  TidyAttr_OnLOADSTART,
  TidyAttr_OnMESSAGE,
  TidyAttr_OnMOUSEWHEEL,
  TidyAttr_OnOFFLINE,
  TidyAttr_OnONLINE,
  TidyAttr_OnPAGEHIDE,
  TidyAttr_OnPAGESHOW,
  TidyAttr_OnPAUSE,
  TidyAttr_OnPLAY,
  TidyAttr_OnPLAYING,
  TidyAttr_OnPOPSTATE,
  TidyAttr_OnPROGRESS,
  TidyAttr_OnRATECHANGE,
  TidyAttr_OnREADYSTATECHANGE,
  TidyAttr_OnREDO,
  TidyAttr_OnRESIZE,
  TidyAttr_OnSCROLL,
  TidyAttr_OnSEEKED,
  TidyAttr_OnSEEKING,
  TidyAttr_OnSHOW,
  TidyAttr_OnSTALLED,
  TidyAttr_OnSTORAGE,
  TidyAttr_OnSUSPEND,
  TidyAttr_OnTIMEUPDATE,
  TidyAttr_OnUNDO,
  TidyAttr_OnVOLUMECHANGE,
  TidyAttr_OnWAITING,
  TidyAttr_PATTERN,
  TidyAttr_PLACEHOLDER,
  TidyAttr_POSTER,
  TidyAttr_PRELOAD,
  TidyAttr_PUBDATE,
  TidyAttr_RADIOGROUP,
  TidyAttr_REQUIRED,
  TidyAttr_REVERSED,
  TidyAttr_SANDBOX,
  TidyAttr_SCOPED,
  TidyAttr_SEAMLESS,
  TidyAttr_SIZES,
  TidyAttr_SPELLCHECK,
  TidyAttr_SRCDOC,
  TidyAttr_SRCLANG,
  TidyAttr_STEP,
  TidyAttr_ARIA_ACTIVEDESCENDANT,
  TidyAttr_ARIA_ATOMIC,
  TidyAttr_ARIA_AUTOCOMPLETE,
  TidyAttr_ARIA_BUSY,
  TidyAttr_ARIA_CHECKED,
  TidyAttr_ARIA_CONTROLS,
  TidyAttr_ARIA_DESCRIBEDBY,
  TidyAttr_ARIA_DISABLED,
  TidyAttr_ARIA_DROPEFFECT,
  TidyAttr_ARIA_EXPANDED,
  TidyAttr_ARIA_FLOWTO,
  TidyAttr_ARIA_GRABBED,
  TidyAttr_ARIA_HASPOPUP,
  TidyAttr_ARIA_HIDDEN,
  TidyAttr_ARIA_INVALID,
  TidyAttr_ARIA_LABEL,
  TidyAttr_ARIA_LABELLEDBY,
  TidyAttr_ARIA_LEVEL,
  TidyAttr_ARIA_LIVE,
  TidyAttr_ARIA_MULTILINE,
  TidyAttr_ARIA_MULTISELECTABLE,
  TidyAttr_ARIA_ORIENTATION,
  TidyAttr_ARIA_OWNS,
  TidyAttr_ARIA_POSINSET,
  TidyAttr_ARIA_PRESSED,
  TidyAttr_ARIA_READONLY,
  TidyAttr_ARIA_RELEVANT,
  TidyAttr_ARIA_REQUIRED,
  TidyAttr_ARIA_SELECTED,
  TidyAttr_ARIA_SETSIZE,
  TidyAttr_ARIA_SORT,
  TidyAttr_ARIA_VALUEMAX,
  TidyAttr_ARIA_VALUEMIN,
  TidyAttr_ARIA_VALUENOW,
  TidyAttr_ARIA_VALUETEXT,

  /* SVG attributes (SVG 1.1) */
  TidyAttr_X,                   /**< X= */
  TidyAttr_Y,                   /**< Y= */
  TidyAttr_VIEWBOX,             /**< VIEWBOX= */
  TidyAttr_PRESERVEASPECTRATIO, /**< PRESERVEASPECTRATIO= */
  TidyAttr_ZOOMANDPAN,          /**< ZOOMANDPAN= */
  TidyAttr_BASEPROFILE,         /**< BASEPROFILE= */
  TidyAttr_CONTENTSCRIPTTYPE,   /**< CONTENTSCRIPTTYPE= */
  TidyAttr_CONTENTSTYLETYPE,    /**< CONTENTSTYLETYPE= */
  /* MathML <math> attributes */
  TidyAttr_DISPLAY,             /**< DISPLAY= (html5) */

  /* RDFa global attributes */
  TidyAttr_ABOUT,             /**< ABOUT= */
  TidyAttr_DATATYPE,          /**< DATATYPE= */
  TidyAttr_INLIST,            /**< INLIST= */
  TidyAttr_PREFIX,            /**< PREFIX= */
  TidyAttr_PROPERTY,          /**< PROPERTY= */
  TidyAttr_RESOURCE,          /**< RESOURCE= */
  TidyAttr_TYPEOF,            /**< TYPEOF= */
  TidyAttr_VOCAB,             /**< VOCAB= */

  TidyAttr_INTEGRITY,         /**< INTEGRITY= */

  TidyAttr_AS,               /**< AS= */

  TidyAttr_XMLNSXLINK,        /**< svg xmls:xlink="url" */

  N_TIDY_ATTRIBS              /**< Must be last */
} TidyAttrId;

    
/*********************************************************************
 * Code Generation
 *
 * Tidy aims to provide a consistent API for library users, and so we
 * go to some lengths to provide a `tidyMessagesCodes` enum that
 * consists of the message code for every warning/error/info message
 * tha Tidy can emit, and a `tidyErrorFilterKeysStruct[]` array with
 * string representations of each message code.
 *
 * We also support the addition of message codes from other modules,
 * such as from Tidy's accessibility module.
 *
 * In order to keep code maintainable and make it simple to add new
 * messages, the `tidyMessageCodes` and `tidyErrorFilterKeysStruct[]`
 * are generated dynamically with preprocessor macros defined below.
 *
 * Any visible FOREACH_MSG_* macro (including new ones) must be
 * applied to the `tidyMessageCodes` enum with the MAKE_ENUM() macro
 * in this file, and to the `tidyErrorFilterKeysStruct[]` with 
 * MAKE_STRUCT in this file.
 *
 * Modern IDE's will dynamically pre-process all of these macros,
 * enabling code-completion of these enums and array of structs.
 *********************************************************************/

#define MAKE_ENUM(MESSAGE) MESSAGE,
#define MAKE_STRUCT(MESSAGE) {#MESSAGE, MESSAGE},

/*********************************************************************
 * These `tidyMessageCodes` are used throughout libtidy, and also have
 * associated localized strings to describe them.
 *
 * These message codes comprise every possible message that can be
 * output by Tidy in its report table and via the message filter
 * callback.
 *********************************************************************/

/* message codes for entities/numeric character references */
#define FOREACH_MSG_ENTITIES(FN)    \
        FN(APOS_UNDEFINED)          \
        FN(MISSING_SEMICOLON_NCR)   \
        FN(MISSING_SEMICOLON)       \
        FN(UNESCAPED_AMPERSAND)     \
        FN(UNKNOWN_ENTITY)

/* error codes for element messages */
#define FOREACH_MSG_ELEMENT(FN)           \
        FN(BAD_CDATA_CONTENT)             \
        FN(BAD_COMMENT_CHARS)             \
        FN(BAD_XML_COMMENT)               \
        FN(CANT_BE_NESTED)                \
        FN(COERCE_TO_ENDTAG_WARN)         \
        FN(COERCE_TO_ENDTAG)              \
        FN(CONTENT_AFTER_BODY)            \
        FN(DISCARDING_UNEXPECTED)         \
        FN(DOCTYPE_AFTER_TAGS)            \
        FN(DTYPE_NOT_UPPER_CASE)          \
        FN(DUPLICATE_FRAMESET)            \
        FN(ELEMENT_NOT_EMPTY)             \
        FN(ELEMENT_VERS_MISMATCH_ERROR)   \
        FN(ELEMENT_VERS_MISMATCH_WARN)    \
        FN(ENCODING_IO_CONFLICT)          \
        FN(ILLEGAL_NESTING)               \
        FN(INCONSISTENT_NAMESPACE)        \
        FN(INCONSISTENT_VERSION)          \
        FN(INSERTING_TAG)                 \
        FN(MALFORMED_COMMENT)             \
        FN(MALFORMED_DOCTYPE)             \
        FN(MISSING_DOCTYPE)               \
        FN(MISSING_ENDTAG_BEFORE)         \
        FN(MISSING_ENDTAG_FOR)            \
        FN(MISSING_STARTTAG)              \
        FN(MISSING_TITLE_ELEMENT)         \
        FN(MIXED_CONTENT_IN_BLOCK)        \
        FN(NESTED_EMPHASIS)               \
        FN(NESTED_QUOTATION)              \
        FN(NOFRAMES_CONTENT)              \
        FN(NON_MATCHING_ENDTAG)           \
        FN(OBSOLETE_ELEMENT)              \
        FN(PROPRIETARY_ELEMENT)           \
        FN(REPLACING_ELEMENT)             \
        FN(REPLACING_UNEX_ELEMENT)        \
        FN(SPACE_PRECEDING_XMLDECL)       \
        FN(SUSPECTED_MISSING_QUOTE)       \
        FN(TAG_NOT_ALLOWED_IN)            \
        FN(TOO_MANY_ELEMENTS_IN)          \
        FN(TOO_MANY_ELEMENTS)             \
        FN(TRIM_EMPTY_ELEMENT)            \
        FN(UNESCAPED_ELEMENT)             \
        FN(UNEXPECTED_END_OF_FILE)        \
        FN(UNEXPECTED_ENDTAG_IN)          \
        FN(UNEXPECTED_ENDTAG)             \
        FN(UNKNOWN_ELEMENT)               \
        FN(USING_BR_INPLACE_OF)

/* error codes used for attribute messages */
#define FOREACH_MSG_ATTRIBUTE(FN)          \
        FN(ANCHOR_NOT_UNIQUE)              \
        FN(ATTR_VALUE_NOT_LCASE)           \
        FN(BACKSLASH_IN_URI)               \
        FN(BAD_ATTRIBUTE_VALUE_REPLACED)   \
        FN(BAD_ATTRIBUTE_VALUE)            \
        FN(BAD_SUMMARY_HTML5)              \
        FN(ESCAPED_ILLEGAL_URI)            \
        FN(FIXED_BACKSLASH)                \
        FN(ID_NAME_MISMATCH)               \
        FN(ILLEGAL_URI_REFERENCE)          \
        FN(INSERTING_ATTRIBUTE)            \
        FN(INSERTING_AUTO_ATTRIBUTE)       \
        FN(INVALID_ATTRIBUTE)              \
        FN(INVALID_XML_ID)                 \
        FN(JOINING_ATTRIBUTE)              \
        FN(MISMATCHED_ATTRIBUTE_ERROR)     \
        FN(MISMATCHED_ATTRIBUTE_WARN)      \
        FN(MISSING_ATTR_VALUE)             \
        FN(MISSING_ATTRIBUTE)              \
        FN(MISSING_IMAGEMAP)               \
        FN(MISSING_QUOTEMARK)              \
        FN(NEWLINE_IN_URI)                 \
        FN(PREVIOUS_LOCATION)              \
        FN(PROPRIETARY_ATTR_VALUE)         \
        FN(PROPRIETARY_ATTRIBUTE)          \
        FN(REMOVED_HTML5)                  \
        FN(REPEATED_ATTRIBUTE)             \
        FN(UNEXPECTED_END_OF_FILE_ATTR)    \
        FN(UNEXPECTED_EQUALSIGN)           \
        FN(UNEXPECTED_GT)                  \
        FN(UNEXPECTED_QUOTEMARK)           \
        FN(UNKNOWN_ATTRIBUTE)              \
        FN(WHITE_IN_URI)                   \
        FN(XML_ATTRIBUTE_VALUE)            \
        FN(XML_ID_SYNTAX)

/* character encoding errors */
#define FOREACH_MSG_ENCODING(FN)    \
        FN(BAD_SURROGATE_LEAD)      \
        FN(BAD_SURROGATE_PAIR)      \
        FN(BAD_SURROGATE_TAIL)      \
        FN(ENCODING_MISMATCH)       \
        FN(INVALID_NCR)             \
        FN(INVALID_SGML_CHARS)      \
        FN(INVALID_URI)             \
        FN(INVALID_UTF8)            \
        FN(INVALID_UTF16)           \
        FN(VENDOR_SPECIFIC_CHARS)

/* miscellaneous config and info messages */
#define FOREACH_MSG_OTHER(FN)  \
        FN(STRING_CONTENT_LOOKS)      /* `Document content looks like %s`. */                   \
        FN(STRING_DOCTYPE_GIVEN)      /* `Doctype given is \"%s\". */                           \
        FN(STRING_HTML_PROPRIETARY)   /* `HTML Proprietary`/ */                                 \
        FN(STRING_MISSING_MALFORMED)  /* For `missing or malformed argument for option: %s`. */ \
        FN(STRING_NO_SYSID)           /* `No system identifier in emitted doctype`. */          \
        FN(STRING_UNKNOWN_OPTION)     /* For retrieving a string `unknown option: %s`. */

/* accessibility module contributions */
#define FOREACH_MSG_ACCESS(FN)                                          \
/* [1.1.1.1] */     FN(IMG_MISSING_ALT)                                 \
/* [1.1.1.2] */     FN(IMG_ALT_SUSPICIOUS_FILENAME)                     \
/* [1.1.1.3] */     FN(IMG_ALT_SUSPICIOUS_FILE_SIZE)                    \
/* [1.1.1.4] */     FN(IMG_ALT_SUSPICIOUS_PLACEHOLDER)                  \
/* [1.1.1.10] */    FN(IMG_ALT_SUSPICIOUS_TOO_LONG)                     \
/* [1.1.1.11] */    FN(IMG_MISSING_ALT_BULLET)                          \
/* [1.1.1.12] */    FN(IMG_MISSING_ALT_H_RULE)                          \
/* [1.1.2.1] */     FN(IMG_MISSING_LONGDESC_DLINK)                      \
/* [1.1.2.2] */     FN(IMG_MISSING_DLINK)                               \
/* [1.1.2.3] */     FN(IMG_MISSING_LONGDESC)                            \
/* [1.1.2.5] */     FN(LONGDESC_NOT_REQUIRED)                           \
/* [1.1.3.1] */     FN(IMG_BUTTON_MISSING_ALT)                          \
/* [1.1.4.1] */     FN(APPLET_MISSING_ALT)                              \
/* [1.1.5.1] */     FN(OBJECT_MISSING_ALT)                              \
/* [1.1.6.1] */     FN(AUDIO_MISSING_TEXT_WAV)                          \
/* [1.1.6.2] */     FN(AUDIO_MISSING_TEXT_AU)                           \
/* [1.1.6.3] */     FN(AUDIO_MISSING_TEXT_AIFF)                         \
/* [1.1.6.4] */     FN(AUDIO_MISSING_TEXT_SND)                          \
/* [1.1.6.5] */     FN(AUDIO_MISSING_TEXT_RA)                           \
/* [1.1.6.6] */     FN(AUDIO_MISSING_TEXT_RM)                           \
/* [1.1.8.1] */     FN(FRAME_MISSING_LONGDESC)                          \
/* [1.1.9.1] */     FN(AREA_MISSING_ALT)                                \
/* [1.1.10.1] */    FN(SCRIPT_MISSING_NOSCRIPT)                         \
/* [1.1.12.1] */    FN(ASCII_REQUIRES_DESCRIPTION)                      \
/* [1.2.1.1] */     FN(IMG_MAP_SERVER_REQUIRES_TEXT_LINKS)              \
/* [1.4.1.1] */     FN(MULTIMEDIA_REQUIRES_TEXT)                        \
/* [1.5.1.1] */     FN(IMG_MAP_CLIENT_MISSING_TEXT_LINKS)               \
/* [2.1.1.1] */     FN(INFORMATION_NOT_CONVEYED_IMAGE)                  \
/* [2.1.1.2] */     FN(INFORMATION_NOT_CONVEYED_APPLET)                 \
/* [2.1.1.3] */     FN(INFORMATION_NOT_CONVEYED_OBJECT)                 \
/* [2.1.1.4] */     FN(INFORMATION_NOT_CONVEYED_SCRIPT)                 \
/* [2.1.1.5] */     FN(INFORMATION_NOT_CONVEYED_INPUT)                  \
/* [2.2.1.1] */     FN(COLOR_CONTRAST_TEXT)                             \
/* [2.2.1.2] */     FN(COLOR_CONTRAST_LINK)                             \
/* [2.2.1.3] */     FN(COLOR_CONTRAST_ACTIVE_LINK)                      \
/* [2.2.1.4] */     FN(COLOR_CONTRAST_VISITED_LINK)                     \
/* [3.2.1.1] */     FN(DOCTYPE_MISSING)                                 \
/* [3.3.1.1] */     FN(STYLE_SHEET_CONTROL_PRESENTATION)                \
/* [3.5.1.1] */     FN(HEADERS_IMPROPERLY_NESTED)                       \
/* [3.5.2.1] */     FN(POTENTIAL_HEADER_BOLD)                           \
/* [3.5.2.2] */     FN(POTENTIAL_HEADER_ITALICS)                        \
/* [3.5.2.3] */     FN(POTENTIAL_HEADER_UNDERLINE)                      \
/* [3.5.3.1] */     FN(HEADER_USED_FORMAT_TEXT)                         \
/* [3.6.1.1] */     FN(LIST_USAGE_INVALID_UL)                           \
/* [3.6.1.2] */     FN(LIST_USAGE_INVALID_OL)                           \
/* [3.6.1.4] */     FN(LIST_USAGE_INVALID_LI)                           \
/* [4.1.1.1] */     FN(INDICATE_CHANGES_IN_LANGUAGE)                    \
/* [4.3.1.1] */     FN(LANGUAGE_NOT_IDENTIFIED)                         \
/* [4.3.1.1] */     FN(LANGUAGE_INVALID)                                \
/* [5.1.2.1] */     FN(DATA_TABLE_MISSING_HEADERS)                      \
/* [5.1.2.2] */     FN(DATA_TABLE_MISSING_HEADERS_COLUMN)               \
/* [5.1.2.3] */     FN(DATA_TABLE_MISSING_HEADERS_ROW)                  \
/* [5.2.1.1] */     FN(DATA_TABLE_REQUIRE_MARKUP_COLUMN_HEADERS)        \
/* [5.2.1.2] */     FN(DATA_TABLE_REQUIRE_MARKUP_ROW_HEADERS)           \
/* [5.3.1.1] */     FN(LAYOUT_TABLES_LINEARIZE_PROPERLY)                \
/* [5.4.1.1] */     FN(LAYOUT_TABLE_INVALID_MARKUP)                     \
/* [5.5.1.1] */     FN(TABLE_MISSING_SUMMARY)                           \
/* [5.5.1.2] */     FN(TABLE_SUMMARY_INVALID_NULL)                      \
/* [5.5.1.3] */     FN(TABLE_SUMMARY_INVALID_SPACES)                    \
/* [5.5.1.6] */     FN(TABLE_SUMMARY_INVALID_PLACEHOLDER)               \
/* [5.5.2.1] */     FN(TABLE_MISSING_CAPTION)                           \
/* [5.6.1.1] */     FN(TABLE_MAY_REQUIRE_HEADER_ABBR)                   \
/* [5.6.1.2] */     FN(TABLE_MAY_REQUIRE_HEADER_ABBR_NULL)              \
/* [5.6.1.3] */     FN(TABLE_MAY_REQUIRE_HEADER_ABBR_SPACES)            \
/* [6.1.1.1] */     FN(STYLESHEETS_REQUIRE_TESTING_LINK)                \
/* [6.1.1.2] */     FN(STYLESHEETS_REQUIRE_TESTING_STYLE_ELEMENT)       \
/* [6.1.1.3] */     FN(STYLESHEETS_REQUIRE_TESTING_STYLE_ATTR)          \
/* [6.2.1.1] */     FN(FRAME_SRC_INVALID)                               \
/* [6.2.2.1] */     FN(TEXT_EQUIVALENTS_REQUIRE_UPDATING_APPLET)        \
/* [6.2.2.2] */     FN(TEXT_EQUIVALENTS_REQUIRE_UPDATING_SCRIPT)        \
/* [6.2.2.3] */     FN(TEXT_EQUIVALENTS_REQUIRE_UPDATING_OBJECT)        \
/* [6.3.1.1] */     FN(PROGRAMMATIC_OBJECTS_REQUIRE_TESTING_SCRIPT)     \
/* [6.3.1.2] */     FN(PROGRAMMATIC_OBJECTS_REQUIRE_TESTING_OBJECT)     \
/* [6.3.1.3] */     FN(PROGRAMMATIC_OBJECTS_REQUIRE_TESTING_EMBED)      \
/* [6.3.1.4] */     FN(PROGRAMMATIC_OBJECTS_REQUIRE_TESTING_APPLET)     \
/* [6.5.1.1] */     FN(FRAME_MISSING_NOFRAMES)                          \
/* [6.5.1.2] */     FN(NOFRAMES_INVALID_NO_VALUE)                       \
/* [6.5.1.3] */     FN(NOFRAMES_INVALID_CONTENT)                        \
/* [6.5.1.4] */     FN(NOFRAMES_INVALID_LINK)                           \
/* [7.1.1.1] */     FN(REMOVE_FLICKER_SCRIPT)                           \
/* [7.1.1.2] */     FN(REMOVE_FLICKER_OBJECT)                           \
/* [7.1.1.3] */     FN(REMOVE_FLICKER_EMBED)                            \
/* [7.1.1.4] */     FN(REMOVE_FLICKER_APPLET)                           \
/* [7.1.1.5] */     FN(REMOVE_FLICKER_ANIMATED_GIF)                     \
/* [7.2.1.1] */     FN(REMOVE_BLINK_MARQUEE)                            \
/* [7.4.1.1] */     FN(REMOVE_AUTO_REFRESH)                             \
/* [7.5.1.1] */     FN(REMOVE_AUTO_REDIRECT)                            \
/* [8.1.1.1] */     FN(ENSURE_PROGRAMMATIC_OBJECTS_ACCESSIBLE_SCRIPT)   \
/* [8.1.1.2] */     FN(ENSURE_PROGRAMMATIC_OBJECTS_ACCESSIBLE_OBJECT)   \
/* [8.1.1.3] */     FN(ENSURE_PROGRAMMATIC_OBJECTS_ACCESSIBLE_APPLET)   \
/* [8.1.1.4] */     FN(ENSURE_PROGRAMMATIC_OBJECTS_ACCESSIBLE_EMBED)    \
/* [9.1.1.1] */     FN(IMAGE_MAP_SERVER_SIDE_REQUIRES_CONVERSION)       \
/* [9.3.1.1] */     FN(SCRIPT_NOT_KEYBOARD_ACCESSIBLE_ON_MOUSE_DOWN)    \
/* [9.3.1.2] */     FN(SCRIPT_NOT_KEYBOARD_ACCESSIBLE_ON_MOUSE_UP)      \
/* [9.3.1.3] */     FN(SCRIPT_NOT_KEYBOARD_ACCESSIBLE_ON_CLICK)         \
/* [9.3.1.4] */     FN(SCRIPT_NOT_KEYBOARD_ACCESSIBLE_ON_MOUSE_OVER)    \
/* [9.3.1.5] */     FN(SCRIPT_NOT_KEYBOARD_ACCESSIBLE_ON_MOUSE_OUT)     \
/* [9.3.1.6] */     FN(SCRIPT_NOT_KEYBOARD_ACCESSIBLE_ON_MOUSE_MOVE)    \
/* [10.1.1.1] */    FN(NEW_WINDOWS_REQUIRE_WARNING_NEW)                 \
/* [10.1.1.2] */    FN(NEW_WINDOWS_REQUIRE_WARNING_BLANK)               \
/* [10.2.1.1] */    FN(LABEL_NEEDS_REPOSITIONING_BEFORE_INPUT)          \
/* [10.2.1.2] */    FN(LABEL_NEEDS_REPOSITIONING_AFTER_INPUT)           \
/* [10.4.1.1] */    FN(FORM_CONTROL_REQUIRES_DEFAULT_TEXT)              \
/* [10.4.1.2] */    FN(FORM_CONTROL_DEFAULT_TEXT_INVALID_NULL)          \
/* [10.4.1.3] */    FN(FORM_CONTROL_DEFAULT_TEXT_INVALID_SPACES)        \
/* [11.2.1.1] */    FN(REPLACE_DEPRECATED_HTML_APPLET)                  \
/* [11.2.1.2] */    FN(REPLACE_DEPRECATED_HTML_BASEFONT)                \
/* [11.2.1.3] */    FN(REPLACE_DEPRECATED_HTML_CENTER)                  \
/* [11.2.1.4] */    FN(REPLACE_DEPRECATED_HTML_DIR)                     \
/* [11.2.1.5] */    FN(REPLACE_DEPRECATED_HTML_FONT)                    \
/* [11.2.1.6] */    FN(REPLACE_DEPRECATED_HTML_ISINDEX)                 \
/* [11.2.1.7] */    FN(REPLACE_DEPRECATED_HTML_MENU)                    \
/* [11.2.1.8] */    FN(REPLACE_DEPRECATED_HTML_S)                       \
/* [11.2.1.9] */    FN(REPLACE_DEPRECATED_HTML_STRIKE)                  \
/* [11.2.1.10] */   FN(REPLACE_DEPRECATED_HTML_U)                       \
/* [12.1.1.1] */    FN(FRAME_MISSING_TITLE)                             \
/* [12.1.1.2] */    FN(FRAME_TITLE_INVALID_NULL)                        \
/* [12.1.1.3] */    FN(FRAME_TITLE_INVALID_SPACES)                      \
/* [12.4.1.1] */    FN(ASSOCIATE_LABELS_EXPLICITLY)                     \
/* [12.4.1.2] */    FN(ASSOCIATE_LABELS_EXPLICITLY_FOR)                 \
/* [12.4.1.3] */    FN(ASSOCIATE_LABELS_EXPLICITLY_ID)                  \
/* [13.1.1.1] */    FN(LINK_TEXT_NOT_MEANINGFUL)                        \
/* [13.1.1.2] */    FN(LINK_TEXT_MISSING)                               \
/* [13.1.1.3] */    FN(LINK_TEXT_TOO_LONG)                              \
/* [13.1.1.4] */    FN(LINK_TEXT_NOT_MEANINGFUL_CLICK_HERE)             \
/* [13.1.1.5] */    FN(LINK_TEXT_NOT_MEANINGFUL_MORE)                   \
/* [13.1.1.6] */    FN(LINK_TEXT_NOT_MEANINGFUL_FOLLOW_THIS)            \
/* [13.2.1.1] */    FN(METADATA_MISSING)                                \
/* [13.2.1.2] */    FN(METADATA_MISSING_LINK)                           \
/* [13.2.1.3] */    FN(METADATA_MISSING_REDIRECT_AUTOREFRESH)           \
/* [13.10.1.1] */   FN(SKIPOVER_ASCII_ART)


/** @} */
/** @name Data Structures */
/** @{ */


/*********************************************************************
 * `tidyMessageCodes`
 *
 * The actual definition of the enumeration, generated dynamically
 * per the notes above.
 *********************************************************************/
typedef enum
{
    /* This MUST be present and first. */
    tidyMessageCodes_first = 500,
    
    FOREACH_MSG_ENTITIES(MAKE_ENUM)
    FOREACH_MSG_ELEMENT(MAKE_ENUM)
    FOREACH_MSG_ATTRIBUTE(MAKE_ENUM)
    FOREACH_MSG_ENCODING(MAKE_ENUM)
    FOREACH_MSG_OTHER(MAKE_ENUM)
    
#if SUPPORT_ACCESSIBILITY_CHECKS
    /* Defined in `access.h` */
    FOREACH_MSG_ACCESS(MAKE_ENUM)
#endif
    
    /* This MUST be present and last. */
    tidyMessageCodes_last
} tidyMessageCodes;


/*********************************************************************
 * These `tidyMessagesMisc` are used throughout libtidy, and also have
 * associated localized strings to describe them.
 *
 * These message codes comprise every possible message that can be
 * output by Tidy that are *not* diagnostic style messages available
 * in the message filter callback, and are *not* console application
 * specific messages.
 *********************************************************************/

#define FOREACH_MSG_MISC(FN)                                                        \
/* Point to Accessibility Guidelines. */             FN(ACCESS_URL)                 \
/* Point to Tidy accessibility page. */              FN(ATRC_ACCESS_URL)            \
/* File can't be opened. */                          FN(FILE_CANT_OPEN)             \
/* Localized `line %d column %d` text. */            FN(LINE_COLUMN_STRING)         \
/* For `discarding`. */                              FN(STRING_DISCARDING)          \
/* `%u %s, %u %s were found!`. */                    FN(STRING_ERROR_COUNT)         \
/* `error` and `errors`. */                          FN(STRING_ERROR_COUNT_ERROR)   \
/* `warning` and `warnings`. */                      FN(STRING_ERROR_COUNT_WARNING) \
/* Accessibility hello message. */                   FN(STRING_HELLO_ACCESS)        \
/* `No warnings or errors were found.\n\n`. */       FN(STRING_NO_ERRORS)           \
/* ` Not all warnings/errors were shown.\n\n`. */    FN(STRING_NOT_ALL_SHOWN)       \
/* For `plain text`. */                              FN(STRING_PLAIN_TEXT)          \
/* For `replacing`. */                               FN(STRING_REPLACING)           \
/* For `specified`. */                               FN(STRING_SPECIFIED)           \
/* For `XML declaration`. */                         FN(STRING_XML_DECLARATION)     \
/* Explanatory text. */                              FN(TEXT_ACCESS_ADVICE1)        \
/* Explanatory text. */                              FN(TEXT_ACCESS_ADVICE2)        \
/* Explanatory text. */                              FN(TEXT_BAD_FORM)              \
/* Explanatory text. */                              FN(TEXT_BAD_MAIN)              \
/* Explanatory text. */                              FN(TEXT_GENERAL_INFO)          \
/* Explanatory text. */                              FN(TEXT_GENERAL_INFO_PLEA)     \
/* Describes the HTML table algorithm. */            FN(TEXT_HTML_T_ALGORITHM)      \
/* Explanatory text. */                              FN(TEXT_INVALID_URI)           \
/* Explanatory text. */                              FN(TEXT_INVALID_UTF16)         \
/* Explanatory text. */                              FN(TEXT_INVALID_UTF8)          \
/* Explanatory text. */                              FN(TEXT_M_IMAGE_ALT)           \
/* Explanatory text. */                              FN(TEXT_M_IMAGE_MAP)           \
/* Explanatory text. */                              FN(TEXT_M_LINK_ALT)            \
/* Explanatory text. */                              FN(TEXT_M_SUMMARY)             \
/* Explanatory text. */                              FN(TEXT_NEEDS_INTERVENTION)    \
/* Explanatory text. */                              FN(TEXT_SGML_CHARS)            \
/* Explanatory text. */                              FN(TEXT_USING_BODY)            \
/* Explanatory text. */                              FN(TEXT_USING_FONT)            \
/* Explanatory text. */                              FN(TEXT_USING_FRAMES)          \
/* Explanatory text. */                              FN(TEXT_USING_LAYER)           \
/* Explanatory text. */                              FN(TEXT_USING_NOBR)            \
/* Explanatory text. */                              FN(TEXT_USING_SPACER)          \
/* Explanatory text. */                              FN(TEXT_VENDOR_CHARS)          \
/* Explanatory text. */                              FN(TEXT_WINDOWS_CHARS)

typedef enum
{
    /* This MUST be present and first. */
    tidyMessagesMisc_first = tidyMessageCodes_last,
    
    FOREACH_MSG_MISC(MAKE_ENUM)

    /* This MUST be present and last. */
    tidyMessagesMisc_last
} tidyMessagesMisc;


#if SUPPORT_CONSOLE_APP
/*********************************************************************
 * These `tidyConsoleMessages` are used throughout libtidy, and also
 * have associated localized strings to describe them.
 *
 * These message codes comprise every message is exclusive to the
 * Tidy console application. It it possible to build LibTidy without
 * these strings.
 *********************************************************************/
#define FOREACH_MSG_CONSOLE(FN)                                                        \
FN(TC_LABEL_COL)                    \
FN(TC_LABEL_FILE)                   \
FN(TC_LABEL_LANG)                   \
FN(TC_LABEL_LEVL)                   \
FN(TC_LABEL_OPT)                    \
FN(TC_MAIN_ERROR_LOAD_CONFIG)       \
FN(TC_OPT_ACCESS)                   \
FN(TC_OPT_ASCII)                    \
FN(TC_OPT_ASHTML)                   \
FN(TC_OPT_ASXML)                    \
FN(TC_OPT_BARE)                     \
FN(TC_OPT_BIG5)                     \
FN(TC_OPT_CLEAN)                    \
FN(TC_OPT_CONFIG)                   \
FN(TC_OPT_ERRORS)                   \
FN(TC_OPT_FILE)                     \
FN(TC_OPT_GDOC)                     \
FN(TC_OPT_HELP)                     \
FN(TC_OPT_HELPCFG)                  \
FN(TC_OPT_HELPOPT)                  \
FN(TC_OPT_IBM858)                   \
FN(TC_OPT_INDENT)                   \
FN(TC_OPT_ISO2022)                  \
FN(TC_OPT_LANGUAGE)                 \
FN(TC_OPT_LATIN0)                   \
FN(TC_OPT_LATIN1)                   \
FN(TC_OPT_MAC)                      \
FN(TC_OPT_MODIFY)                   \
FN(TC_OPT_NUMERIC)                  \
FN(TC_OPT_OMIT)                     \
FN(TC_OPT_OUTPUT)                   \
FN(TC_OPT_QUIET)                    \
FN(TC_OPT_RAW)                      \
FN(TC_OPT_SHIFTJIS)                 \
FN(TC_OPT_SHOWCFG)                  \
FN(TC_OPT_UPPER)                    \
FN(TC_OPT_UTF16)                    \
FN(TC_OPT_UTF16BE)                  \
FN(TC_OPT_UTF16LE)                  \
FN(TC_OPT_UTF8)                     \
FN(TC_OPT_VERSION)                  \
FN(TC_OPT_WIN1252)                  \
FN(TC_OPT_WRAP)                     \
FN(TC_OPT_XML)                      \
FN(TC_OPT_XMLCFG)                   \
FN(TC_OPT_XMLSTRG)                  \
FN(TC_OPT_XMLERRS)                  \
FN(TC_OPT_XMLOPTS)                  \
FN(TC_OPT_XMLHELP)                  \
FN(TC_STRING_CONF_HEADER)           \
FN(TC_STRING_CONF_NAME)             \
FN(TC_STRING_CONF_TYPE)             \
FN(TC_STRING_CONF_VALUE)            \
FN(TC_STRING_CONF_NOTE)             \
FN(TC_STRING_OPT_NOT_DOCUMENTED)    \
FN(TC_STRING_OUT_OF_MEMORY)         \
FN(TC_STRING_FATAL_ERROR)           \
FN(TC_STRING_FILE_MANIP)            \
FN(TC_STRING_LANG_MUST_SPECIFY)     \
FN(TC_STRING_LANG_NOT_FOUND)        \
FN(TC_STRING_MUST_SPECIFY)          \
FN(TC_STRING_PROCESS_DIRECTIVES)    \
FN(TC_STRING_CHAR_ENCODING)         \
FN(TC_STRING_MISC)                  \
FN(TC_STRING_XML)                   \
FN(TC_STRING_UNKNOWN_OPTION)        \
FN(TC_STRING_UNKNOWN_OPTION_B)      \
FN(TC_STRING_VERS_A)                \
FN(TC_STRING_VERS_B)                \
FN(TC_TXT_HELP_1)                   \
FN(TC_TXT_HELP_2A)                  \
FN(TC_TXT_HELP_2B)                  \
FN(TC_TXT_HELP_3)                   \
FN(TC_TXT_HELP_CONFIG)              \
FN(TC_TXT_HELP_CONFIG_NAME)         \
FN(TC_TXT_HELP_CONFIG_TYPE)         \
FN(TC_TXT_HELP_CONFIG_ALLW)         \
FN(TC_TXT_HELP_LANG_1)              \
FN(TC_TXT_HELP_LANG_2)              \
FN(TC_TXT_HELP_LANG_3)

typedef enum
{
    /* This MUST be present and first. */
    tidyConsoleMessages_first = tidyMessagesMisc_last,

    FOREACH_MSG_CONSOLE(MAKE_ENUM)

    /* This MUST be present and last. */
    tidyConsoleMessages_last
} tidyConsoleMessages;

#endif /* SUPPORT_CONSOLE_APP */


/** @} */



#ifdef __cplusplus
}  /* extern "C" */
#endif
#endif /* __TIDYENUM_H__ */
<|MERGE_RESOLUTION|>--- conflicted
+++ resolved
@@ -70,94 +70,10 @@
     TidyCharEncoding,            /**< In/out character encoding */
     TidyCoerceEndTags,           /**< Coerce end tags from start tags where probably intended */
     TidyCSSPrefix,               /**< CSS class naming for clean option */
+    TidyCustomTags,              /**< Enable Tidy to use autonomous custom tags */
     TidyDecorateInferredUL,      /**< Mark inferred UL elements with no indent CSS */
     TidyDoctype,                 /**< User specified doctype */
 #ifndef DOXYGEN_SHOULD_SKIP_THIS
-<<<<<<< HEAD
-  TidyDoctypeMode,         /**< Internal use ONLY */
-  TidyEmacsFile,           /**< Internal use ONLY */
-  TidyCustomTags,          /**< Internal use ONLY */
-#endif /* DOXYGEN_SHOULD_SKIP_THIS */
-
-  TidyIndentSpaces,        /**< Indentation n spaces/tabs */
-  TidyWrapLen,             /**< Wrap margin */
-  TidyTabSize,             /**< Expand tabs to n spaces */
-
-  TidyCharEncoding,        /**< In/out character encoding */
-  TidyInCharEncoding,      /**< Input character encoding (if different) */
-  TidyOutCharEncoding,     /**< Output character encoding (if different) */
-  TidyNewline,             /**< Output line ending (default to platform) */
-
-  TidyDoctype,             /**< User specified doctype */
-
-  TidyDuplicateAttrs,      /**< Keep first or last duplicate attribute */
-  TidyAltText,             /**< Default text for alt attribute */
-
-  TidyErrFile,             /**< File name to write errors to */
-  TidyOutFile,             /**< File name to write markup to */
-  TidyWriteBack,           /**< If true then output tidied markup */
-  TidyShowMarkup,          /**< If false, normal output is suppressed */
-  TidyShowInfo,            /**< If true, info-level messages are shown */
-  TidyShowWarnings,        /**< However errors are always shown */
-  TidyQuiet,               /**< No 'Parsing X', guessed DTD or summary */
-  TidyIndentContent,       /**< Indent content of appropriate tags */
-                           /**< "auto" does text/block level content indentation */
-  TidyCoerceEndTags,       /**< Coerce end tags from start tags where probably intended */
-  TidyOmitOptionalTags,    /**< Suppress optional start tags and end tags */
-  TidyHideEndTags,         /**< Legacy name for TidyOmitOptionalTags */
-  TidyXmlTags,             /**< Treat input as XML */
-  TidyXmlOut,              /**< Create output as XML */
-  TidyXhtmlOut,            /**< Output extensible HTML */
-  TidyHtmlOut,             /**< Output plain HTML, even for XHTML input.
-                               Yes means set explicitly. */
-  TidyXmlDecl,             /**< Add <?xml?> for XML docs */
-  TidyUpperCaseTags,       /**< Output tags in upper not lower case */
-  TidyUpperCaseAttrs,      /**< Output attributes in upper not lower case */
-  TidyMakeBare,            /**< Make bare HTML: remove Microsoft cruft */
-  TidyMakeClean,           /**< Replace presentational clutter by style rules */
-  TidyGDocClean,           /**< Clean up HTML exported from Google Docs */
-  TidyLogicalEmphasis,     /**< Replace i by em and b by strong */
-  TidyDropPropAttrs,       /**< Discard proprietary attributes */
-  TidyDropFontTags,        /**< Discard presentation tags */
-  TidyDropEmptyElems,      /**< Discard empty elements */
-  TidyDropEmptyParas,      /**< Discard empty p elements */
-  TidyFixComments,         /**< Fix comments with adjacent hyphens */
-  TidyBreakBeforeBR,       /**< Output newline before <br> or not? */
-
-  TidyNumEntities,         /**< Use numeric entities */
-  TidyQuoteMarks,          /**< Output " marks as &quot; */
-  TidyQuoteNbsp,           /**< Output non-breaking space as entity */
-  TidyQuoteAmpersand,      /**< Output naked ampersand as &amp; */
-  TidyWrapAttVals,         /**< Wrap within attribute values */
-  TidyWrapScriptlets,      /**< Wrap within JavaScript string literals */
-  TidyWrapSection,         /**< Wrap within <![ ... ]> section tags */
-  TidyWrapAsp,             /**< Wrap within ASP pseudo elements */
-  TidyWrapJste,            /**< Wrap within JSTE pseudo elements */
-  TidyWrapPhp,             /**< Wrap within PHP pseudo elements */
-  TidyFixBackslash,        /**< Fix URLs by replacing \ with / */
-  TidyIndentAttributes,    /**< Newline+indent before each attribute */
-  TidyXmlPIs,              /**< If set to yes PIs must end with ?> */
-  TidyXmlSpace,            /**< If set to yes adds xml:space attr as needed */
-  TidyEncloseBodyText,     /**< If yes text at body is wrapped in P's */
-  TidyEncloseBlockText,    /**< If yes text in blocks is wrapped in P's */
-  TidyKeepFileTimes,       /**< If yes last modied time is preserved */
-  TidyWord2000,            /**< Draconian cleaning for Word2000 */
-  TidyMark,                /**< Add meta element indicating tidied doc */
-  TidyEmacs,               /**< If true format error output for GNU Emacs */
-  TidyLiteralAttribs,      /**< If true attributes may use newlines */
-  TidyBodyOnly,            /**< Output BODY content only */
-  TidyFixUri,              /**< Applies URI encoding if necessary */
-  TidyLowerLiterals,       /**< Folds known attribute values to lower case */
-  TidyHideComments,        /**< Hides all (real) comments in output */
-  TidyIndentCdata,         /**< Indent <!CDATA[ ... ]]> section */
-  TidyForceOutput,         /**< Output document even if errors were found */
-  TidyShowErrors,          /**< Number of errors to put out */
-  TidyAsciiChars,          /**< Convert quotes and dashes to nearest ASCII char */
-  TidyJoinClasses,         /**< Join multiple class attributes */
-  TidyJoinStyles,          /**< Join multiple style attributes */
-  TidyEscapeCdata,         /**< Replace <![CDATA[]]> sections with escaped text */
-
-=======
     TidyDoctypeMode,             /**< Internal use ONLY */
 #endif
     TidyDropEmptyElems,          /**< Discard empty elements */
@@ -201,7 +117,6 @@
     TidyMergeDivs,               /**< Merge multiple DIVs */
     TidyMergeEmphasis,           /**< Merge nested B and I elements */
     TidyMergeSpans,              /**< Merge multiple SPANs */
->>>>>>> 98da77a8
 #if SUPPORT_ASIAN_ENCODINGS
     TidyNCR,                     /**< Allow numeric character references */
 #else
@@ -225,21 +140,6 @@
 #else
     TidyPunctWrapNotUsed,        /**< This option is not compiled in */
 #endif
-<<<<<<< HEAD
-  TidyMergeEmphasis,       /**< Merge nested B and I elements */
-  TidyMergeDivs,           /**< Merge multiple DIVs */
-  TidyDecorateInferredUL,  /**< Mark inferred UL elements with no indent CSS */
-  TidyPreserveEntities,    /**< Preserve entities */
-  TidySortAttributes,      /**< Sort attributes */
-  TidyMergeSpans,          /**< Merge multiple SPANs */
-  TidyAnchorAsName,        /**< Define anchors as name attributes */
-  TidyPPrintTabs,          /**< Indent using tabs istead of spaces */
-  TidySkipNested,          /**< Skip nested tags in script and style CDATA */
-  TidyStrictTagsAttr,      /**< Ensure tags and attributes match output HTML version */
-  TidyEscapeScripts,       /**< Escape items that look like closing tags in script tags */
-  TidyUseCustomTags,       /**< Allow the use of custom tags in documents. */
-  N_TIDY_OPTIONS           /**< Must be last */
-=======
     TidyQuiet,                   /**< No 'Parsing X', guessed DTD or summary */
     TidyQuoteAmpersand,          /**< Output naked ampersand as &amp; */
     TidyQuoteMarks,              /**< Output " marks as &quot; */
@@ -255,6 +155,9 @@
     TidyTabSize,                 /**< Expand tabs to n spaces */
     TidyUpperCaseAttrs,          /**< Output attributes in upper not lower case */
     TidyUpperCaseTags,           /**< Output tags in upper not lower case */
+#ifndef DOXYGEN_SHOULD_SKIP_THIS
+    TidyUseCustomTags,           /**< Internal use ONLY */
+#endif
     TidyVertSpace,               /**< degree to which markup is spread out vertically */
     TidyWord2000,                /**< Draconian cleaning for Word2000 */
     TidyWrapAsp,                 /**< Wrap within ASP pseudo elements */
@@ -272,7 +175,6 @@
     TidyXmlSpace,                /**< If set to yes adds xml:space attr as needed */
     TidyXmlTags,                 /**< Treat input as XML */
     N_TIDY_OPTIONS               /**< Must be last */
->>>>>>> 98da77a8
 } TidyOptionId;
 
     
