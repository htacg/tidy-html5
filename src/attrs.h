#ifndef __ATTRS_H__
#define __ATTRS_H__

/* attrs.h -- recognize HTML attributes

  (c) 1998-2007 (W3C) MIT, ERCIM, Keio University
  See tidy.h for the copyright notice.

*/

#include "forward.h"

/* declaration for methods that check attribute values */
typedef void (AttrCheck)(TidyDocImpl* doc, Node *node, AttVal *attval);

struct _Attribute
{
    TidyAttrId  id;
    tmbstr      name;
    AttrCheck*  attrchk;

    struct _Attribute* next;
};


/*
 Anchor/Node linked list
*/

struct _Anchor
{
    struct _Anchor *next;
    Node *node;
    char *name;
};

typedef struct _Anchor Anchor;

#if !defined(ATTRIBUTE_HASH_LOOKUP)
#define ATTRIBUTE_HASH_LOOKUP 1
#endif

#if ATTRIBUTE_HASH_LOOKUP
enum
{
    ATTRIBUTE_HASH_SIZE=178u
};

struct _AttrHash
{
    Attribute const*  attr;
    struct _AttrHash* next;
};

typedef struct _AttrHash AttrHash;
#endif

struct _TidyAttribImpl
{
    /* anchor/node lookup */
    Anchor*    anchor_list;

    /* Declared literal attributes */
    Attribute* declared_attr_list;

#if ATTRIBUTE_HASH_LOOKUP
    AttrHash*  hashtab[ATTRIBUTE_HASH_SIZE];
#endif
};

typedef struct _TidyAttribImpl TidyAttribImpl;

#define XHTML_NAMESPACE "http://www.w3.org/1999/xhtml"

AttrCheck TY_(CheckUrl);

/* public method for finding attribute definition by name */
const Attribute* TY_(CheckAttribute)( TidyDocImpl* doc, Node *node, AttVal *attval );

const Attribute* TY_(FindAttribute)( TidyDocImpl* doc, AttVal *attval );

AttVal* TY_(GetAttrByName)( Node *node, ctmbstr name );

void TY_(DropAttrByName)( TidyDocImpl* doc, Node *node, ctmbstr name );

AttVal* TY_(AddAttribute)( TidyDocImpl* doc,
                           Node *node, ctmbstr name, ctmbstr value );

AttVal* TY_(RepairAttrValue)(TidyDocImpl* doc, Node* node, ctmbstr name, ctmbstr value);

Bool TY_(IsUrl)( TidyDocImpl* doc, ctmbstr attrname );

/* Bool IsBool( TidyDocImpl* doc, ctmbstr attrname ); */

Bool TY_(IsScript)( TidyDocImpl* doc, ctmbstr attrname );

/* may id or name serve as anchor? */
Bool TY_(IsAnchorElement)( TidyDocImpl* doc, Node* node );

/*
  In CSS1, selectors can contain only the characters A-Z, 0-9, and
  Unicode characters 161-255, plus dash (-); they cannot start with
  a dash or a digit; they can also contain escaped characters and any
  Unicode character as a numeric code (see next item).

  The backslash followed by at most four hexadecimal digits (0..9A..F)
  stands for the Unicode character with that number.

  Any character except a hexadecimal digit can be escaped to remove its
  special meaning, by putting a backslash in front.

  #508936 - CSS class naming for -clean option
*/
Bool TY_(IsCSS1Selector)( ctmbstr buf );

Bool TY_(IsValidHTMLID)(ctmbstr id);
Bool TY_(IsValidXMLID)(ctmbstr id);

/* removes anchor for specific node */
void TY_(RemoveAnchorByNode)( TidyDocImpl* doc, Node *node );

/* free all anchors */
void TY_(FreeAnchors)( TidyDocImpl* doc );


/* public methods for inititializing/freeing attribute dictionary */
void TY_(InitAttrs)( TidyDocImpl* doc );
void TY_(FreeAttrTable)( TidyDocImpl* doc );

void TY_(AppendToClassAttr)( TidyDocImpl* doc, AttVal *classattr, ctmbstr classname );
/*
 the same attribute name can't be used
 more than once in each element
*/
void TY_(RepairDuplicateAttributes)( TidyDocImpl* doc, Node* node, Bool isXml );
void TY_(SortAttributes)(Node* node, TidyAttrSortStrategy strat);

Bool TY_(IsBoolAttribute)( AttVal* attval );
Bool TY_(attrIsEvent)( AttVal* attval );

AttVal* TY_(AttrGetById)( Node* node, TidyAttrId id );

uint TY_(NodeAttributeVersions)( Node* node, TidyAttrId id );

/* 0 == TidyAttr_UNKNOWN  */
#define AttrId(av) ((av) && (av)->dict ? (av)->dict->id : TidyAttr_UNKNOWN)
#define AttrIsId(av, atid) ((av) && (av)->dict && ((av)->dict->id == atid))

#define AttrHasValue(attr)      ((attr) && (attr)->value)
#define AttrValueIs(attr, val)  (AttrHasValue(attr) && \
                                 TY_(tmbstrcasecmp)((attr)->value, val) == 0)
#define AttrContains(attr, val) (AttrHasValue(attr) && \
                                 TY_(tmbsubstr)((attr)->value, val) != NULL)
#define AttrVersions(attr)      ((attr) && (attr)->dict ? (attr)->dict->versions : VERS_PROPRIETARY)

#define AttrsHaveSameId(a, b) (a && b && a->dict && b->dict && a->dict->id && \
                               b->dict->id && a->dict->id == b->dict->id)

#define attrIsABBR(av)              AttrIsId( av, TidyAttr_ABBR  )
#define attrIsACCEPT(av)            AttrIsId( av, TidyAttr_ACCEPT  )
#define attrIsACCEPT_CHARSET(av)    AttrIsId( av, TidyAttr_ACCEPT_CHARSET  )
#define attrIsACCESSKEY(av)         AttrIsId( av, TidyAttr_ACCESSKEY  )
#define attrIsACTION(av)            AttrIsId( av, TidyAttr_ACTION  )
#define attrIsADD_DATE(av)          AttrIsId( av, TidyAttr_ADD_DATE  )
#define attrIsALIGN(av)             AttrIsId( av, TidyAttr_ALIGN  )
#define attrIsALINK(av)             AttrIsId( av, TidyAttr_ALINK  )
#define attrIsALT(av)               AttrIsId( av, TidyAttr_ALT  )
#define attrIsARCHIVE(av)           AttrIsId( av, TidyAttr_ARCHIVE  )
#define attrIsAXIS(av)              AttrIsId( av, TidyAttr_AXIS  )
#define attrIsBACKGROUND(av)        AttrIsId( av, TidyAttr_BACKGROUND  )
#define attrIsBGCOLOR(av)           AttrIsId( av, TidyAttr_BGCOLOR  )
#define attrIsBGPROPERTIES(av)      AttrIsId( av, TidyAttr_BGPROPERTIES  )
#define attrIsBORDER(av)            AttrIsId( av, TidyAttr_BORDER  )
#define attrIsBORDERCOLOR(av)       AttrIsId( av, TidyAttr_BORDERCOLOR  )
#define attrIsBOTTOMMARGIN(av)      AttrIsId( av, TidyAttr_BOTTOMMARGIN  )
#define attrIsCELLPADDING(av)       AttrIsId( av, TidyAttr_CELLPADDING  )
#define attrIsCELLSPACING(av)       AttrIsId( av, TidyAttr_CELLSPACING  )
#define attrIsCHAR(av)              AttrIsId( av, TidyAttr_CHAR  )
#define attrIsCHAROFF(av)           AttrIsId( av, TidyAttr_CHAROFF  )
#define attrIsCHARSET(av)           AttrIsId( av, TidyAttr_CHARSET  )
#define attrIsCHECKED(av)           AttrIsId( av, TidyAttr_CHECKED  )
#define attrIsCITE(av)              AttrIsId( av, TidyAttr_CITE  )
#define attrIsCLASS(av)             AttrIsId( av, TidyAttr_CLASS  )
#define attrIsCLASSID(av)           AttrIsId( av, TidyAttr_CLASSID  )
#define attrIsCLEAR(av)             AttrIsId( av, TidyAttr_CLEAR  )
#define attrIsCODE(av)              AttrIsId( av, TidyAttr_CODE  )
#define attrIsCODEBASE(av)          AttrIsId( av, TidyAttr_CODEBASE  )
#define attrIsCODETYPE(av)          AttrIsId( av, TidyAttr_CODETYPE  )
#define attrIsCOLOR(av)             AttrIsId( av, TidyAttr_COLOR  )
#define attrIsCOLS(av)              AttrIsId( av, TidyAttr_COLS  )
#define attrIsCOLSPAN(av)           AttrIsId( av, TidyAttr_COLSPAN  )
#define attrIsCOMPACT(av)           AttrIsId( av, TidyAttr_COMPACT  )
#define attrIsCONTENT(av)           AttrIsId( av, TidyAttr_CONTENT  )
#define attrIsCOORDS(av)            AttrIsId( av, TidyAttr_COORDS  )
#define attrIsDATA(av)              AttrIsId( av, TidyAttr_DATA  )
#define attrIsDATAFLD(av)           AttrIsId( av, TidyAttr_DATAFLD  )
#define attrIsDATAFORMATAS(av)      AttrIsId( av, TidyAttr_DATAFORMATAS  )
#define attrIsDATAPAGESIZE(av)      AttrIsId( av, TidyAttr_DATAPAGESIZE  )
#define attrIsDATASRC(av)           AttrIsId( av, TidyAttr_DATASRC  )
#define attrIsDATETIME(av)          AttrIsId( av, TidyAttr_DATETIME  )
#define attrIsDECLARE(av)           AttrIsId( av, TidyAttr_DECLARE  )
#define attrIsDEFER(av)             AttrIsId( av, TidyAttr_DEFER  )
#define attrIsDIR(av)               AttrIsId( av, TidyAttr_DIR  )
#define attrIsDISABLED(av)          AttrIsId( av, TidyAttr_DISABLED  )
#define attrIsENCODING(av)          AttrIsId( av, TidyAttr_ENCODING  )
#define attrIsENCTYPE(av)           AttrIsId( av, TidyAttr_ENCTYPE  )
#define attrIsFACE(av)              AttrIsId( av, TidyAttr_FACE  )
#define attrIsFOR(av)               AttrIsId( av, TidyAttr_FOR  )
#define attrIsFRAME(av)             AttrIsId( av, TidyAttr_FRAME  )
#define attrIsFRAMEBORDER(av)       AttrIsId( av, TidyAttr_FRAMEBORDER  )
#define attrIsFRAMESPACING(av)      AttrIsId( av, TidyAttr_FRAMESPACING  )
#define attrIsGRIDX(av)             AttrIsId( av, TidyAttr_GRIDX  )
#define attrIsGRIDY(av)             AttrIsId( av, TidyAttr_GRIDY  )
#define attrIsHEADERS(av)           AttrIsId( av, TidyAttr_HEADERS  )
#define attrIsHEIGHT(av)            AttrIsId( av, TidyAttr_HEIGHT  )
#define attrIsHREF(av)              AttrIsId( av, TidyAttr_HREF  )
#define attrIsHREFLANG(av)          AttrIsId( av, TidyAttr_HREFLANG  )
#define attrIsHSPACE(av)            AttrIsId( av, TidyAttr_HSPACE  )
#define attrIsHTTP_EQUIV(av)        AttrIsId( av, TidyAttr_HTTP_EQUIV  )
#define attrIsID(av)                AttrIsId( av, TidyAttr_ID  )
#define attrIsISMAP(av)             AttrIsId( av, TidyAttr_ISMAP  )
#define attrIsITEMPROP(av)          AttrIsId( av, TidyAttr_ITEMPROP  )
#define attrIsLABEL(av)             AttrIsId( av, TidyAttr_LABEL  )
#define attrIsLANG(av)              AttrIsId( av, TidyAttr_LANG  )
#define attrIsLANGUAGE(av)          AttrIsId( av, TidyAttr_LANGUAGE  )
#define attrIsLAST_MODIFIED(av)     AttrIsId( av, TidyAttr_LAST_MODIFIED  )
#define attrIsLAST_VISIT(av)        AttrIsId( av, TidyAttr_LAST_VISIT  )
#define attrIsLEFTMARGIN(av)        AttrIsId( av, TidyAttr_LEFTMARGIN  )
#define attrIsLINK(av)              AttrIsId( av, TidyAttr_LINK  )
#define attrIsLONGDESC(av)          AttrIsId( av, TidyAttr_LONGDESC  )
#define attrIsLOWSRC(av)            AttrIsId( av, TidyAttr_LOWSRC  )
#define attrIsMARGINHEIGHT(av)      AttrIsId( av, TidyAttr_MARGINHEIGHT  )
#define attrIsMARGINWIDTH(av)       AttrIsId( av, TidyAttr_MARGINWIDTH  )
#define attrIsMAXLENGTH(av)         AttrIsId( av, TidyAttr_MAXLENGTH  )
#define attrIsMEDIA(av)             AttrIsId( av, TidyAttr_MEDIA  )
#define attrIsMETHOD(av)            AttrIsId( av, TidyAttr_METHOD  )
#define attrIsMULTIPLE(av)          AttrIsId( av, TidyAttr_MULTIPLE  )
#define attrIsNAME(av)              AttrIsId( av, TidyAttr_NAME  )
#define attrIsNOHREF(av)            AttrIsId( av, TidyAttr_NOHREF  )
#define attrIsNORESIZE(av)          AttrIsId( av, TidyAttr_NORESIZE  )
#define attrIsNOSHADE(av)           AttrIsId( av, TidyAttr_NOSHADE  )
#define attrIsNOWRAP(av)            AttrIsId( av, TidyAttr_NOWRAP  )
#define attrIsOBJECT(av)            AttrIsId( av, TidyAttr_OBJECT  )
#define attrIsOnAFTERUPDATE(av)     AttrIsId( av, TidyAttr_OnAFTERUPDATE  )
#define attrIsOnBEFOREUNLOAD(av)    AttrIsId( av, TidyAttr_OnBEFOREUNLOAD  )
#define attrIsOnBEFOREUPDATE(av)    AttrIsId( av, TidyAttr_OnBEFOREUPDATE  )
#define attrIsOnBLUR(av)            AttrIsId( av, TidyAttr_OnBLUR  )
#define attrIsOnCHANGE(av)          AttrIsId( av, TidyAttr_OnCHANGE  )
#define attrIsOnCLICK(av)           AttrIsId( av, TidyAttr_OnCLICK  )
#define attrIsOnDATAAVAILABLE(av)   AttrIsId( av, TidyAttr_OnDATAAVAILABLE  )
#define attrIsOnDATASETCHANGED(av)  AttrIsId( av, TidyAttr_OnDATASETCHANGED  )
#define attrIsOnDATASETCOMPLETE(av) AttrIsId( av, TidyAttr_OnDATASETCOMPLETE  )
#define attrIsOnDBLCLICK(av)        AttrIsId( av, TidyAttr_OnDBLCLICK  )
#define attrIsOnERRORUPDATE(av)     AttrIsId( av, TidyAttr_OnERRORUPDATE  )
#define attrIsOnFOCUS(av)           AttrIsId( av, TidyAttr_OnFOCUS  )
#define attrIsOnKEYDOWN(av)         AttrIsId( av, TidyAttr_OnKEYDOWN  )
#define attrIsOnKEYPRESS(av)        AttrIsId( av, TidyAttr_OnKEYPRESS  )
#define attrIsOnKEYUP(av)           AttrIsId( av, TidyAttr_OnKEYUP  )
#define attrIsOnLOAD(av)            AttrIsId( av, TidyAttr_OnLOAD  )
#define attrIsOnMOUSEDOWN(av)       AttrIsId( av, TidyAttr_OnMOUSEDOWN  )
#define attrIsOnMOUSEMOVE(av)       AttrIsId( av, TidyAttr_OnMOUSEMOVE  )
#define attrIsOnMOUSEOUT(av)        AttrIsId( av, TidyAttr_OnMOUSEOUT  )
#define attrIsOnMOUSEOVER(av)       AttrIsId( av, TidyAttr_OnMOUSEOVER  )
#define attrIsOnMOUSEUP(av)         AttrIsId( av, TidyAttr_OnMOUSEUP  )
#define attrIsOnRESET(av)           AttrIsId( av, TidyAttr_OnRESET  )
#define attrIsOnROWENTER(av)        AttrIsId( av, TidyAttr_OnROWENTER  )
#define attrIsOnROWEXIT(av)         AttrIsId( av, TidyAttr_OnROWEXIT  )
#define attrIsOnSELECT(av)          AttrIsId( av, TidyAttr_OnSELECT  )
#define attrIsOnSUBMIT(av)          AttrIsId( av, TidyAttr_OnSUBMIT  )
#define attrIsOnUNLOAD(av)          AttrIsId( av, TidyAttr_OnUNLOAD  )
#define attrIsPROFILE(av)           AttrIsId( av, TidyAttr_PROFILE  )
#define attrIsPROMPT(av)            AttrIsId( av, TidyAttr_PROMPT  )
#define attrIsRBSPAN(av)            AttrIsId( av, TidyAttr_RBSPAN  )
#define attrIsREADONLY(av)          AttrIsId( av, TidyAttr_READONLY  )
#define attrIsREL(av)               AttrIsId( av, TidyAttr_REL  )
#define attrIsREV(av)               AttrIsId( av, TidyAttr_REV  )
#define attrIsRIGHTMARGIN(av)       AttrIsId( av, TidyAttr_RIGHTMARGIN  )
#define attrIsROWS(av)              AttrIsId( av, TidyAttr_ROWS  )
#define attrIsROWSPAN(av)           AttrIsId( av, TidyAttr_ROWSPAN  )
#define attrIsRULES(av)             AttrIsId( av, TidyAttr_RULES  )
#define attrIsSCHEME(av)            AttrIsId( av, TidyAttr_SCHEME  )
#define attrIsSCOPE(av)             AttrIsId( av, TidyAttr_SCOPE  )
#define attrIsSCROLLING(av)         AttrIsId( av, TidyAttr_SCROLLING  )
#define attrIsSELECTED(av)          AttrIsId( av, TidyAttr_SELECTED  )
#define attrIsSHAPE(av)             AttrIsId( av, TidyAttr_SHAPE  )
#define attrIsSHOWGRID(av)          AttrIsId( av, TidyAttr_SHOWGRID  )
#define attrIsSHOWGRIDX(av)         AttrIsId( av, TidyAttr_SHOWGRIDX  )
#define attrIsSHOWGRIDY(av)         AttrIsId( av, TidyAttr_SHOWGRIDY  )
#define attrIsSIZE(av)              AttrIsId( av, TidyAttr_SIZE  )
#define attrIsSPAN(av)              AttrIsId( av, TidyAttr_SPAN  )
#define attrIsSRC(av)               AttrIsId( av, TidyAttr_SRC  )
#define attrIsSTANDBY(av)           AttrIsId( av, TidyAttr_STANDBY  )
#define attrIsSTART(av)             AttrIsId( av, TidyAttr_START  )
#define attrIsSTYLE(av)             AttrIsId( av, TidyAttr_STYLE  )
#define attrIsSUMMARY(av)           AttrIsId( av, TidyAttr_SUMMARY  )
#define attrIsTABINDEX(av)          AttrIsId( av, TidyAttr_TABINDEX  )
#define attrIsTARGET(av)            AttrIsId( av, TidyAttr_TARGET  )
#define attrIsTEXT(av)              AttrIsId( av, TidyAttr_TEXT  )
#define attrIsTITLE(av)             AttrIsId( av, TidyAttr_TITLE  )
#define attrIsTOPMARGIN(av)         AttrIsId( av, TidyAttr_TOPMARGIN  )
#define attrIsTYPE(av)              AttrIsId( av, TidyAttr_TYPE  )
#define attrIsUSEMAP(av)            AttrIsId( av, TidyAttr_USEMAP  )
#define attrIsVALIGN(av)            AttrIsId( av, TidyAttr_VALIGN  )
#define attrIsVALUE(av)             AttrIsId( av, TidyAttr_VALUE  )
#define attrIsVALUETYPE(av)         AttrIsId( av, TidyAttr_VALUETYPE  )
#define attrIsVERSION(av)           AttrIsId( av, TidyAttr_VERSION  )
#define attrIsVLINK(av)             AttrIsId( av, TidyAttr_VLINK  )
#define attrIsVSPACE(av)            AttrIsId( av, TidyAttr_VSPACE  )
#define attrIsWIDTH(av)             AttrIsId( av, TidyAttr_WIDTH  )
#define attrIsWRAP(av)              AttrIsId( av, TidyAttr_WRAP  )
#define attrIsXMLNS(av)             AttrIsId( av, TidyAttr_XMLNS  )
#define attrIsXML_LANG(av)          AttrIsId( av, TidyAttr_XML_LANG  )
#define attrIsXML_SPACE(av)         AttrIsId( av, TidyAttr_XML_SPACE  )
<<<<<<< HEAD
#define attrIsARIA_ACTIVEDESCENDANT(av) AttrIsId( av,  TidyAttr_ARIA_ACTIVEDESCENDANT  )
#define attrIsARIA_ATOMIC(av)           AttrIsId( av,  TidyAttr_ARIA_ATOMIC  )
#define attrIsARIA_AUTOCOMPLETE(av)     AttrIsId( av,  TidyAttr_ARIA_AUTOCOMPLETE  )
#define attrIsARIA_BUSY(av)             AttrIsId( av,  TidyAttr_ARIA_BUSY  )
#define attrIsARIA_CHECKED(av)          AttrIsId( av,  TidyAttr_ARIA_CHECKED  )
#define attrIsARIA_CONTROLS(av)         AttrIsId( av,  TidyAttr_ARIA_CONTROLS  )
#define attrIsARIA_DESCRIBEDBY(av)      AttrIsId( av,  TidyAttr_ARIA_DESCRIBEDBY  )
#define attrIsARIA_DISABLED(av)         AttrIsId( av,  TidyAttr_ARIA_DISABLED  )
#define attrIsARIA_DROPEFFECT(av)       AttrIsId( av,  TidyAttr_ARIA_DROPEFFECT  )
#define attrIsARIA_EXPANDED(av)         AttrIsId( av,  TidyAttr_ARIA_EXPANDED  )
#define attrIsARIA_FLOWTO(av)           AttrIsId( av,  TidyAttr_ARIA_FLOWTO  )
#define attrIsARIA_GRABBED(av)          AttrIsId( av,  TidyAttr_ARIA_GRABBED  )
#define attrIsARIA_HASPOPUP(av)         AttrIsId( av,  TidyAttr_ARIA_HASPOPUP  )
#define attrIsARIA_HIDDEN(av)           AttrIsId( av,  TidyAttr_ARIA_HIDDEN  )
#define attrIsARIA_INVALID(av)          AttrIsId( av,  TidyAttr_ARIA_INVALID  )
#define attrIsARIA_LABEL(av)            AttrIsId( av,  TidyAttr_ARIA_LABEL  )
#define attrIsARIA_LABELLEDBY(av)       AttrIsId( av,  TidyAttr_ARIA_LABELLEDBY  )
#define attrIsARIA_LEVEL(av)            AttrIsId( av,  TidyAttr_ARIA_LEVEL  )
#define attrIsARIA_LIVE(av)             AttrIsId( av,  TidyAttr_ARIA_LIVE  )
#define attrIsARIA_MULTILINE(av)        AttrIsId( av,  TidyAttr_ARIA_MULTILINE  )
#define attrIsARIA_MULTISELECTABLE(av)  AttrIsId( av,  TidyAttr_ARIA_MULTISELECTABLE  )
#define attrIsARIA_OWNS(av)             AttrIsId( av,  TidyAttr_ARIA_OWNS  )
#define attrIsARIA_POSINSET(av)         AttrIsId( av,  TidyAttr_ARIA_POSINSET  )
#define attrIsARIA_PRESSED(av)          AttrIsId( av,  TidyAttr_ARIA_PRESSED  )
#define attrIsARIA_READONLY(av)         AttrIsId( av,  TidyAttr_ARIA_READONLY  )
#define attrIsARIA_RELEVANT(av)         AttrIsId( av,  TidyAttr_ARIA_RELEVANT  )
#define attrIsARIA_REQUIRED(av)         AttrIsId( av,  TidyAttr_ARIA_REQUIRED  )
#define attrIsARIA_SELECTED(av)         AttrIsId( av,  TidyAttr_ARIA_SELECTED  )
#define attrIsARIA_SETSIZE(av)          AttrIsId( av,  TidyAttr_ARIA_SETSIZE  )
#define attrIsARIA_SORT(av)             AttrIsId( av,  TidyAttr_ARIA_SORT  )
#define attrIsARIA_VALUEMAX(av)         AttrIsId( av,  TidyAttr_ARIA_VALUEMAX  )
#define attrIsARIA_VALUEMIN(av)         AttrIsId( av,  TidyAttr_ARIA_VALUEMIN  )
#define attrIsARIA_VALUENOW(av)         AttrIsId( av,  TidyAttr_ARIA_VALUENOW  )
#define attrIsARIA_VALUETEXT(av)        AttrIsId( av,  TidyAttr_ARIA_VALUETEXT  )

=======
#define attrIsROLE(av)              AttrIsId( av, TidyAttr_ROLE  )
>>>>>>> 1cb81230


/* Attribute Retrieval macros
*/
#define attrGetHREF( nod )        TY_(AttrGetById)( nod, TidyAttr_HREF  )
#define attrGetSRC( nod )         TY_(AttrGetById)( nod, TidyAttr_SRC  )
#define attrGetID( nod )          TY_(AttrGetById)( nod, TidyAttr_ID  )
#define attrGetNAME( nod )        TY_(AttrGetById)( nod, TidyAttr_NAME  )
#define attrGetSUMMARY( nod )     TY_(AttrGetById)( nod, TidyAttr_SUMMARY  )
#define attrGetALT( nod )         TY_(AttrGetById)( nod, TidyAttr_ALT  )
#define attrGetLONGDESC( nod )    TY_(AttrGetById)( nod, TidyAttr_LONGDESC  )
#define attrGetUSEMAP( nod )      TY_(AttrGetById)( nod, TidyAttr_USEMAP  )
#define attrGetISMAP( nod )       TY_(AttrGetById)( nod, TidyAttr_ISMAP  )
#define attrGetLANGUAGE( nod )    TY_(AttrGetById)( nod, TidyAttr_LANGUAGE  )
#define attrGetTYPE( nod )        TY_(AttrGetById)( nod, TidyAttr_TYPE  )
#define attrGetVALUE( nod )       TY_(AttrGetById)( nod, TidyAttr_VALUE  )
#define attrGetCONTENT( nod )     TY_(AttrGetById)( nod, TidyAttr_CONTENT  )
#define attrGetTITLE( nod )       TY_(AttrGetById)( nod, TidyAttr_TITLE  )
#define attrGetXMLNS( nod )       TY_(AttrGetById)( nod, TidyAttr_XMLNS  )
#define attrGetDATAFLD( nod )     TY_(AttrGetById)( nod, TidyAttr_DATAFLD  )
#define attrGetWIDTH( nod )       TY_(AttrGetById)( nod, TidyAttr_WIDTH  )
#define attrGetHEIGHT( nod )      TY_(AttrGetById)( nod, TidyAttr_HEIGHT  )
#define attrGetFOR( nod )         TY_(AttrGetById)( nod, TidyAttr_FOR  )
#define attrGetSELECTED( nod )    TY_(AttrGetById)( nod, TidyAttr_SELECTED  )
#define attrGetCHECKED( nod )     TY_(AttrGetById)( nod, TidyAttr_CHECKED  )
#define attrGetLANG( nod )        TY_(AttrGetById)( nod, TidyAttr_LANG  )
#define attrGetTARGET( nod )      TY_(AttrGetById)( nod, TidyAttr_TARGET  )
#define attrGetHTTP_EQUIV( nod )  TY_(AttrGetById)( nod, TidyAttr_HTTP_EQUIV  )
#define attrGetREL( nod )         TY_(AttrGetById)( nod, TidyAttr_REL  )

#define attrGetOnMOUSEMOVE( nod ) TY_(AttrGetById)( nod, TidyAttr_OnMOUSEMOVE  )
#define attrGetOnMOUSEDOWN( nod ) TY_(AttrGetById)( nod, TidyAttr_OnMOUSEDOWN  )
#define attrGetOnMOUSEUP( nod )   TY_(AttrGetById)( nod, TidyAttr_OnMOUSEUP  )
#define attrGetOnCLICK( nod )     TY_(AttrGetById)( nod, TidyAttr_OnCLICK  )
#define attrGetOnMOUSEOVER( nod ) TY_(AttrGetById)( nod, TidyAttr_OnMOUSEOVER  )
#define attrGetOnMOUSEOUT( nod )  TY_(AttrGetById)( nod, TidyAttr_OnMOUSEOUT  )
#define attrGetOnKEYDOWN( nod )   TY_(AttrGetById)( nod, TidyAttr_OnKEYDOWN  )
#define attrGetOnKEYUP( nod )     TY_(AttrGetById)( nod, TidyAttr_OnKEYUP  )
#define attrGetOnKEYPRESS( nod )  TY_(AttrGetById)( nod, TidyAttr_OnKEYPRESS  )
#define attrGetOnFOCUS( nod )     TY_(AttrGetById)( nod, TidyAttr_OnFOCUS  )
#define attrGetOnBLUR( nod )      TY_(AttrGetById)( nod, TidyAttr_OnBLUR  )

#define attrGetBGCOLOR( nod )     TY_(AttrGetById)( nod, TidyAttr_BGCOLOR  )

#define attrGetLINK( nod )        TY_(AttrGetById)( nod, TidyAttr_LINK  )
#define attrGetALINK( nod )       TY_(AttrGetById)( nod, TidyAttr_ALINK  )
#define attrGetVLINK( nod )       TY_(AttrGetById)( nod, TidyAttr_VLINK  )

#define attrGetTEXT( nod )        TY_(AttrGetById)( nod, TidyAttr_TEXT  )
#define attrGetSTYLE( nod )       TY_(AttrGetById)( nod, TidyAttr_STYLE  )
#define attrGetABBR( nod )        TY_(AttrGetById)( nod, TidyAttr_ABBR  )
#define attrGetCOLSPAN( nod )     TY_(AttrGetById)( nod, TidyAttr_COLSPAN  )
#define attrGetFONT( nod )        TY_(AttrGetById)( nod, TidyAttr_FONT  )
#define attrGetBASEFONT( nod )    TY_(AttrGetById)( nod, TidyAttr_BASEFONT  )
#define attrGetROWSPAN( nod )     TY_(AttrGetById)( nod, TidyAttr_ROWSPAN  )

<<<<<<< HEAD
#define attrGetARIA_ACTIVEDESCENDANT( nod ) TY_(AttrGetById)( nod,  TidyAttr_ARIA_ACTIVEDESCENDANT  )
#define attrGetARIA_ATOMIC( nod )           TY_(AttrGetById)( nod,  TidyAttr_ARIA_ATOMIC  )
#define attrGetARIA_AUTOCOMPLETE( nod )     TY_(AttrGetById)( nod,  TidyAttr_ARIA_AUTOCOMPLETE  )
#define attrGetARIA_BUSY( nod )             TY_(AttrGetById)( nod,  TidyAttr_ARIA_BUSY  )
#define attrGetARIA_CHECKED( nod )          TY_(AttrGetById)( nod,  TidyAttr_ARIA_CHECKED  )
#define attrGetARIA_CONTROLS( nod )         TY_(AttrGetById)( nod,  TidyAttr_ARIA_CONTROLS  )
#define attrGetARIA_DESCRIBEDBY( nod )      TY_(AttrGetById)( nod,  TidyAttr_ARIA_DESCRIBEDBY  )
#define attrGetARIA_DISABLED( nod )         TY_(AttrGetById)( nod,  TidyAttr_ARIA_DISABLED  )
#define attrGetARIA_DROPEFFECT( nod )       TY_(AttrGetById)( nod,  TidyAttr_ARIA_DROPEFFECT  )
#define attrGetARIA_EXPANDED( nod )         TY_(AttrGetById)( nod,  TidyAttr_ARIA_EXPANDED  )
#define attrGetARIA_FLOWTO( nod )           TY_(AttrGetById)( nod,  TidyAttr_ARIA_FLOWTO  )
#define attrGetARIA_GRABBED( nod )          TY_(AttrGetById)( nod,  TidyAttr_ARIA_GRABBED  )
#define attrGetARIA_HASPOPUP( nod )         TY_(AttrGetById)( nod,  TidyAttr_ARIA_HASPOPUP  )
#define attrGetARIA_HIDDEN( nod )           TY_(AttrGetById)( nod,  TidyAttr_ARIA_HIDDEN  )
#define attrGetARIA_INVALID( nod )          TY_(AttrGetById)( nod,  TidyAttr_ARIA_INVALID  )
#define attrGetARIA_LABEL( nod )            TY_(AttrGetById)( nod,  TidyAttr_ARIA_LABEL  )
#define attrGetARIA_LABELLEDBY( nod )       TY_(AttrGetById)( nod,  TidyAttr_ARIA_LABELLEDBY  )
#define attrGetARIA_LEVEL( nod )            TY_(AttrGetById)( nod,  TidyAttr_ARIA_LEVEL  )
#define attrGetARIA_LIVE( nod )             TY_(AttrGetById)( nod,  TidyAttr_ARIA_LIVE  )
#define attrGetARIA_MULTILINE( nod )        TY_(AttrGetById)( nod,  TidyAttr_ARIA_MULTILINE  )
#define attrGetARIA_MULTISELECTABLE( nod )  TY_(AttrGetById)( nod,  TidyAttr_ARIA_MULTISELECTABLE  )
#define attrGetARIA_OWNS( nod )             TY_(AttrGetById)( nod,  TidyAttr_ARIA_OWNS  )
#define attrGetARIA_POSINSET( nod )         TY_(AttrGetById)( nod,  TidyAttr_ARIA_POSINSET  )
#define attrGetARIA_PRESSED( nod )          TY_(AttrGetById)( nod,  TidyAttr_ARIA_PRESSED  )
#define attrGetARIA_READONLY( nod )         TY_(AttrGetById)( nod,  TidyAttr_ARIA_READONLY  )
#define attrGetARIA_RELEVANT( nod )         TY_(AttrGetById)( nod,  TidyAttr_ARIA_RELEVANT  )
#define attrGetARIA_REQUIRED( nod )         TY_(AttrGetById)( nod,  TidyAttr_ARIA_REQUIRED  )
#define attrGetARIA_SELECTED( nod )         TY_(AttrGetById)( nod,  TidyAttr_ARIA_SELECTED  )
#define attrGetARIA_SETSIZE( nod )          TY_(AttrGetById)( nod,  TidyAttr_ARIA_SETSIZE  )
#define attrGetARIA_SORT( nod )             TY_(AttrGetById)( nod,  TidyAttr_ARIA_SORT  )
#define attrGetARIA_VALUEMAX( nod )         TY_(AttrGetById)( nod,  TidyAttr_ARIA_VALUEMAX  )
#define attrGetARIA_VALUEMIN( nod )         TY_(AttrGetById)( nod,  TidyAttr_ARIA_VALUEMIN  )
#define attrGetARIA_VALUENOW( nod )         TY_(AttrGetById)( nod,  TidyAttr_ARIA_VALUENOW  )
#define attrGetARIA_VALUETEXT( nod )        TY_(AttrGetById)( nod,  TidyAttr_ARIA_VALUETEXT  )
=======
#define attrGetROLE( nod )        TY_(AttrGetById)( nod, TidyAttr_ROLE  )
>>>>>>> 1cb81230

#endif /* __ATTRS_H__ */<|MERGE_RESOLUTION|>--- conflicted
+++ resolved
@@ -311,7 +311,6 @@
 #define attrIsXMLNS(av)             AttrIsId( av, TidyAttr_XMLNS  )
 #define attrIsXML_LANG(av)          AttrIsId( av, TidyAttr_XML_LANG  )
 #define attrIsXML_SPACE(av)         AttrIsId( av, TidyAttr_XML_SPACE  )
-<<<<<<< HEAD
 #define attrIsARIA_ACTIVEDESCENDANT(av) AttrIsId( av,  TidyAttr_ARIA_ACTIVEDESCENDANT  )
 #define attrIsARIA_ATOMIC(av)           AttrIsId( av,  TidyAttr_ARIA_ATOMIC  )
 #define attrIsARIA_AUTOCOMPLETE(av)     AttrIsId( av,  TidyAttr_ARIA_AUTOCOMPLETE  )
@@ -346,11 +345,7 @@
 #define attrIsARIA_VALUEMIN(av)         AttrIsId( av,  TidyAttr_ARIA_VALUEMIN  )
 #define attrIsARIA_VALUENOW(av)         AttrIsId( av,  TidyAttr_ARIA_VALUENOW  )
 #define attrIsARIA_VALUETEXT(av)        AttrIsId( av,  TidyAttr_ARIA_VALUETEXT  )
-
-=======
-#define attrIsROLE(av)              AttrIsId( av, TidyAttr_ROLE  )
->>>>>>> 1cb81230
-
+#define attrIsROLE(av)                  AttrIsId( av, TidyAttr_ROLE  )
 
 /* Attribute Retrieval macros
 */
@@ -406,7 +401,6 @@
 #define attrGetBASEFONT( nod )    TY_(AttrGetById)( nod, TidyAttr_BASEFONT  )
 #define attrGetROWSPAN( nod )     TY_(AttrGetById)( nod, TidyAttr_ROWSPAN  )
 
-<<<<<<< HEAD
 #define attrGetARIA_ACTIVEDESCENDANT( nod ) TY_(AttrGetById)( nod,  TidyAttr_ARIA_ACTIVEDESCENDANT  )
 #define attrGetARIA_ATOMIC( nod )           TY_(AttrGetById)( nod,  TidyAttr_ARIA_ATOMIC  )
 #define attrGetARIA_AUTOCOMPLETE( nod )     TY_(AttrGetById)( nod,  TidyAttr_ARIA_AUTOCOMPLETE  )
@@ -441,8 +435,6 @@
 #define attrGetARIA_VALUEMIN( nod )         TY_(AttrGetById)( nod,  TidyAttr_ARIA_VALUEMIN  )
 #define attrGetARIA_VALUENOW( nod )         TY_(AttrGetById)( nod,  TidyAttr_ARIA_VALUENOW  )
 #define attrGetARIA_VALUETEXT( nod )        TY_(AttrGetById)( nod,  TidyAttr_ARIA_VALUETEXT  )
-=======
-#define attrGetROLE( nod )        TY_(AttrGetById)( nod, TidyAttr_ROLE  )
->>>>>>> 1cb81230
+#define attrGetROLE( nod )                  TY_(AttrGetById)( nod, TidyAttr_ROLE  )
 
 #endif /* __ATTRS_H__ */