--- conflicted
+++ resolved
@@ -28,11 +28,7 @@
  *
  * Orginating PO file metadata:
  *   PO_LAST_TRANSLATOR=jderry
-<<<<<<< HEAD
- *   PO_REVISION_DATE=2017-03-05 14:35:59
-=======
  *   PO_REVISION_DATE=2017-03-07 20:09:19
->>>>>>> b047e32a
  */
 
 #ifdef _MSC_VER
@@ -76,17 +72,18 @@
     { STRING_ERROR_COUNT_ERROR,     1, "erreurs"                                                                          },
     { STRING_ERROR_COUNT_WARNING,   0, "alarme"                                                                           },
     { STRING_ERROR_COUNT_WARNING,   1, "alarmes"                                                                          },
-    { STRING_HELLO_ACCESS,          0, "\nContrôles d'accessibilité: version 0.1\n"                                       },
+    { STRING_HELLO_ACCESS,          0, "Contrôles d'accessibilité: version 0.1"                                           },
     { STRING_MISSING_MALFORMED,     0, "argument manquant ou incorrect pour l'option: %s"                                 },
     { STRING_NO_ERRORS,             0, "Aucun avertissement ou les erreurs ne trouvées."                                  },
     { STRING_NO_SYSID,              0, "Aucun identificateur de système dans le doctype émis"                             },
-    { STRING_NOT_ALL_SHOWN,         0, "%u %s, %u %s trouvées! Pas tous les avertissements/erreurs ont été présentés."    },
+    { STRING_NOT_ALL_SHOWN,         0, "Pas tous les avertissements/erreurs ont été présentés."                           },
     { STRING_PLAIN_TEXT,            0, "le texte brut"                                                                    },
     { STRING_REPLACING,             0, "remplaçant"                                                                       },
     { STRING_SPECIFIED,             0, "spécifié"                                                                         },
     { STRING_UNKNOWN_OPTION,        0, "option inconnue: %s"                                                              },
     { STRING_XML_DECLARATION,       0, "déclaration XML"                                                                  },
     { TEXT_HTML_T_ALGORITHM,        0,        
+        "\n"
         "       - D'abord, cherchez à gauche de la position de la cellule de trouver \n"
         "         des cellules d'en-tête de ligne.\n"
         "       - Puis rechercher vers le haut pour trouver les cellules d'en-tête \n"
@@ -105,6 +102,7 @@
         "         liste et le recherche arrête pour la direction du courant.\n"
         "         TD cellules qui fixent l'attribut de l'axe sont également \n"
         "         traités comme des cellules d'en-tête.\n"
+        "\n"
     },
     { TEXT_WINDOWS_CHARS,           0,        
         "Personnages codes pour les polices Microsoft Windows dans la gamme\n"
@@ -113,6 +111,7 @@
         "plutôt code que Windows de caractères 153 (0x2122 en Unicode). Notez que\n"
         "à partir de Février 1998 quelques navigateurs supportent les nouvelles \n"
         "entités.\n"
+        "\n"
     },
     { TEXT_VENDOR_CHARS,            0,        
         "Il est peu probable que fournisseur spécifique, encodages qui dépendent du système\n"
@@ -127,6 +126,7 @@
         "Tidy supposé que vous vouliez faire référence à un personnage avec la même valeur "
         "d'octet\n"
         "l'encodage %s et remplacé cette référence avec l'équivalent Unicode.\n"
+        "\n"
     },
     { TEXT_INVALID_UTF8,            0,        
         "Les codes de caractères UTF-8 doivent être dans la gamme: U + 0000 à U + 10FFFF.\n"
@@ -140,6 +140,7 @@
         "(mais il ne permet d'autres non-caractères). Pour plus d'informations s'il vous "
         "plaît se référer à\n"
         "http://www.unicode.org/ et http://www.cl.cam.ac.uk/~mgk25/unicode.html\n"
+        "\n"
     },
     { TEXT_INVALID_UTF16,           0,        
         "Codes de caractères pour UTF-16 doit être dans la gamme: U + 0000 à U + 10FFFF.\n"
@@ -148,6 +149,7 @@
         "mappage des substituts non appariés. Pour plus d'informations, veuillez vous "
         "référer\n"
         "à http://www.unicode.org/ et http://www.cl.cam.ac.uk/~mgk25/unicode.html\n"
+        "\n"
     },
     { TEXT_INVALID_URI,             0,        
         "URI doit être correctement protégés, ils ne doivent pas contenir unescaped\n"
@@ -159,6 +161,7 @@
         "échapper à l'URI sur votre propre. Pour plus d'informations s'il vous plaît se "
         "référer à\n"
         "http://www.w3.org/International/O-URL-and-ident.html\n"
+        "\n"
     },
     { TEXT_BAD_FORM,                0,        
         "Vous devrez peut-être déplacer un ou deux de la<form>et</form>\n"
@@ -167,10 +170,12 @@
         "<form>dans une cellule et la </form>dans un autre. Si le <form>est placé\n"
         "devant une table, le </form>ne peut pas être placé à l'intérieur de la table !\n"
         "Notez qu'une forme ne peut pas être imbriquée dans un autre !\n"
+        "\n"
     },
     { TEXT_BAD_MAIN,                0,        
         "Qu'un seul <main> élément est autorisé dans un document.\n"
         "Les <main>éléments ont été jetées, qui peut invalider le document\n"
+        "\n"
     },
     { TEXT_M_SUMMARY,               0,        
         "L'attribut summary table devrait servir à décrire la structure\n"
@@ -179,12 +184,14 @@
         "pour les cellules d'un tableau servent utiles pour spécifier les\n"
         "en-têtes s'appliquent à chaque cellule du tableau, permettant\n"
         "aux navigateurs non visuels fournir un contexte pour chaque cellule.\n"
+        "\n"
     },
     { TEXT_M_IMAGE_ALT,             0,        
         "L'attribut alt devrait servir à donner une brève description d'une\n"
         "image ; Il faudrait aussi des descriptions plus longues avec l'attribut\n"
         "longdesc qui prend une URL liée à la description. Ces mesures sont\n"
         "nécessaires pour les personnes utilisant des navigateurs textuels.\n"
+        "\n"
     },
     { TEXT_M_IMAGE_MAP,             0,        
         "Utilisation côté client images interactives préférence cartes-images\n"
@@ -192,11 +199,13 @@
         "des navigateurs non graphiques. En outre, les cartes côté client sont\n"
         "plus faciles à mettre en place et fournir une rétroaction immédiate\n"
         "aux utilisateurs.\n"
+        "\n"
     },
     { TEXT_M_LINK_ALT,              0,        
         "Liens hypertextes définie à l'aide d'une hyperimage côté client, vous\n"
         "devez utiliser l'attribut alt pour fournir une description textuelle de la\n"
         "liaison pour les personnes utilisant des navigateurs textuels.\n"
+        "\n"
     },
     { TEXT_USING_FRAMES,            0,        
         "Pages conçues à l'aide de cadres pose des problèmes pour\n"
@@ -204,35 +213,37 @@
         "ne supporte pas les frames. Une page de base de cadres doit\n"
         "toujours inclure une disposition alternative à l'intérieur d'un\n"
         "élément NOFRAMES.\n"
+        "\n"
     },
     { TEXT_ACCESS_ADVICE1,          0,        
         "Pour plus d'informations sur la façon de rendre vos pages\n"
         "accessibles, voir http://www.w3.org/WAI/GL"
     },
-    { TEXT_ACCESS_ADVICE2,          0,        
-        "Pour plus d'informations sur la façon de rendre vos pages accessibles,\n"
-        "voir http://www.w3.org/WAI/GL et http://www.html-tidy.org/Accessibility/"
-    },
+    { TEXT_ACCESS_ADVICE2,          0, "et http://www.html-tidy.org/Accessibility/"                                       },
     { TEXT_USING_LAYER,             0,        
         "Les Cascading Style Sheets (CSS) mécanisme de positionnement\n"
         "Il est recommandé de préférence à la propriétaire <LAYER>\n"
         "élément grâce à l'appui du fournisseur limitée pour la LAYER.\n"
+        "\n"
     },
     { TEXT_USING_SPACER,            0,        
         "Il est recommandé d'utiliser les CSS pour contrôler blanc\n"
         "espace (par exemple pour retrait, les marges et interlignes).\n"
         "Le <SPACER> élément propriétaire a le soutien des fournisseurs limité.\n"
+        "\n"
     },
     { TEXT_USING_FONT,              0,        
         "Il est recommandé d'utiliser les CSS pour spécifier la police et\n"
         "propriétés telles que sa taille et sa couleur. Cela permettra de réduire\n"
         "la taille des fichiers HTML et de les rendre plus faciles à entretenir\n"
         "rapport à l'utilisation <FONT> éléments.\n"
+        "\n"
     },
     { TEXT_USING_NOBR,              0,        
         "Il est recommandé d'utiliser les CSS pour contrôler les sauts de ligne.\n"
         "Utilisez \"white-space: nowrap\" pour inhiber emballage en place\n"
         "d'insertion <NOBR> ... </ NOBR> dans le balisage.\n"
+        "\n"
     },
     { TEXT_USING_BODY,              0,        
         "Il est recommandé d'utiliser les CSS pour spécifier la page et de liaison des "
@@ -241,6 +252,7 @@
     { TEXT_NEEDS_INTERVENTION,      0,        
         "Ce document contient des erreurs qui doivent être résolus avant\n"
         "utilisant HTML Tidy pour générer une version rangé.\n"
+        "\n"
     },
     { TEXT_GENERAL_INFO,            0,        
         "A propos de HTML Tidy: https://github.com/htacg/tidy-html5\n"
@@ -249,12 +261,14 @@
         "Spécification HTML dernière: http://dev.w3.org/html5/spec-author-view/\n"
         "Validez vos documents HTML: http://validator.w3.org/nu/\n"
         "Hall de votre entreprise à rejoindre le W3C: http://www.w3.org/Consortium\n"
+        "\n"
     },
     { TEXT_GENERAL_INFO_PLEA,       0,        
+        "\n"
         "Parlez-vous une langue autre que l'anglais ou une autre variante de\n"
         "Anglais? Considérez-nous aidant à localiser HTML Tidy. Pour plus de détails s'il "
         "vous plaît voir\n"
-        "https://github.com/htacg/tidy-html5/blob/master/README/LOCALIZE.md"
+        "https://github.com/htacg/tidy-html5/blob/master/README/LOCALIZE.md\n"
     },
     { TidyInfo,                     0, "Info:"                                                                            },
     { TidyWarning,                  0, "Attention:"                                                                       },
