--- conflicted
+++ resolved
@@ -465,16 +465,12 @@
         set_target_properties( ${name} PROPERTIES DEBUG_POSTFIX d )
     endif ()
     if (APPLE)
-<<<<<<< HEAD
-        target_link_options(${name} PRIVATE LINKER:-sectcreate,__TEXT,__info_plist,${CMAKE_CURRENT_SOURCE_DIR}/console/Info.plist)
-=======
         string(TIMESTAMP CURRENT_YEAR "%Y")
         configure_file(
             ${CMAKE_CURRENT_SOURCE_DIR}/console/Info.plist.in 
             ${CMAKE_CURRENT_BINARY_DIR}/Info.plist
         )
         target_link_options(${name} PRIVATE LINKER:-sectcreate,__TEXT,__info_plist,Info.plist)
->>>>>>> 1d840aae
     endif ()
     if (NOT TIDY_CONSOLE_SHARED)
         set_target_properties( ${name} PROPERTIES 
