/*
 tidy.c - HTML TidyLib command line driver
 
 Copyright (c) 1998-2008 World Wide Web Consortium
 (Massachusetts Institute of Technology, European Research
 Consortium for Informatics and Mathematics, Keio University).
 All Rights Reserved.
 
 */

#include "tidy.h"
#include "language.h"
#include "locale.h"
#if !defined(NDEBUG) && defined(_MSC_VER)
#include "sprtf.h"
#endif

#ifndef SPRTF
#define SPRTF printf
#endif

static FILE* errout = NULL;  /* set to stderr */
/* static FILE* txtout = NULL; */  /* set to stdout */

/**
 **  Indicates whether or not two filenames are the same.
 */
static Bool samefile( ctmbstr filename1, ctmbstr filename2 )
{
#if FILENAMES_CASE_SENSITIVE
	return ( strcmp( filename1, filename2 ) == 0 );
#else
	return ( strcasecmp( filename1, filename2 ) == 0 );
#endif
}


/**
 **  Exits with an error in the event of an out of memory condition.
 */
static void outOfMemory(void)
{
	fprintf(stderr,"%s", tidyLocalizedString(TC_STRING_OUT_OF_MEMORY));
	exit(1);
}


/**
 **  Used by `print2Columns` and `print3Columns` to manage whitespace.
 */
static const char *cutToWhiteSpace(const char *s, uint offset, char *sbuf)
{
	if (!s)
	{
		sbuf[0] = '\0';
		return NULL;
	}
	else if (strlen(s) <= offset)
	{
		strcpy(sbuf,s);
		sbuf[offset] = '\0';
		return NULL;
	}
	else
	{
		uint j, l, n;
		/* scan forward looking for newline */
		j = 0;
		while(j < offset && s[j] != '\n')
			++j;
		if ( j == offset ) {
			/* scan backward looking for first space */
			j = offset;
			while(j && s[j] != ' ')
				--j;
			l = j;
			n = j+1;
			/* no white space */
			if (j==0)
			{
				l = offset;
				n = offset;
			}
		} else
		{
			l = j;
			n = j+1;
		}
		strncpy(sbuf,s,l);
		sbuf[l] = '\0';
		return s+n;
	}
}

/**
 **  Outputs one column of text.
 */
static void print1Column( const char* fmt, uint l1, const char *c1 )
{
	const char *pc1=c1;
	char *c1buf = (char *)malloc(l1+1);
	if (!c1buf) outOfMemory();
	
	do
	{
		pc1 = cutToWhiteSpace(pc1, l1, c1buf);
		printf(fmt, c1buf[0] !='\0' ? c1buf : "");
	} while (pc1);
	free(c1buf);
}

/**
 **  Outputs two columns of text.
 */
static void print2Columns( const char* fmt, uint l1, uint l2,
						  const char *c1, const char *c2 )
{
	const char *pc1=c1, *pc2=c2;
	char *c1buf = (char *)malloc(l1+1);
	char *c2buf = (char *)malloc(l2+1);
	if (!c1buf) outOfMemory();
	if (!c2buf) outOfMemory();
	
	do
	{
		pc1 = cutToWhiteSpace(pc1, l1, c1buf);
		pc2 = cutToWhiteSpace(pc2, l2, c2buf);
		printf(fmt,
			   c1buf[0]!='\0'?c1buf:"",
			   c2buf[0]!='\0'?c2buf:"");
	} while (pc1 || pc2);
	free(c1buf);
	free(c2buf);
}

/**
 **  Outputs three columns of text.
 */
static void print3Columns( const char* fmt, uint l1, uint l2, uint l3,
						  const char *c1, const char *c2, const char *c3 )
{
	const char *pc1=c1, *pc2=c2, *pc3=c3;
	char *c1buf = (char *)malloc(l1+1);
	char *c2buf = (char *)malloc(l2+1);
	char *c3buf = (char *)malloc(l3+1);
	if (!c1buf) outOfMemory();
	if (!c2buf) outOfMemory();
	if (!c3buf) outOfMemory();
	
	do
	{
		pc1 = cutToWhiteSpace(pc1, l1, c1buf);
		pc2 = cutToWhiteSpace(pc2, l2, c2buf);
		pc3 = cutToWhiteSpace(pc3, l3, c3buf);
		printf(fmt,
			   c1buf[0]!='\0'?c1buf:"",
			   c2buf[0]!='\0'?c2buf:"",
			   c3buf[0]!='\0'?c3buf:"");
	} while (pc1 || pc2 || pc3);
	free(c1buf);
	free(c2buf);
	free(c3buf);
}

/**
 **  Format strings and decorations used in output.
 */
//static const char helpfmt[] = " %-19.19s %-58.58s\n";
static const char helpfmt[] = " %-25.25s %-52.52s\n";
static const char helpul[]  = "-----------------------------------------------------------------";
static const char fmt[]     = "%-27.27s %-9.9s  %-40.40s\n";
static const char valfmt[]  = "%-27.27s %-9.9s %-1.1s%-39.39s\n";
static const char ul[]      = "=================================================================";

/**
 **  This enum is used to categorize the options for help output.
 */
typedef enum
{
	CmdOptFileManip,
	CmdOptCatFIRST = CmdOptFileManip,
	CmdOptProcDir,
	CmdOptCharEnc,
	CmdOptMisc,
	CmdOptXML,
	CmdOptCatLAST
} CmdOptCategory;

/**
 **  This array contains headings that will be used in help ouput.
 */
static const struct {
	ctmbstr mnemonic;  /**< Used in XML as a class. */
	uint key;          /**< Key to fetch the localized string. */
} cmdopt_catname[] = {
	{ "file-manip", TC_STRING_FILE_MANIP },
	{ "process-directives", TC_STRING_PROCESS_DIRECTIVES },
	{ "char-encoding", TC_STRING_CHAR_ENCODING },
	{ "misc", TC_STRING_MISC },
	{ "xml", TC_STRING_XML }
};

/**
 **  The struct and subsequent array keep the help output structured
 **  because we _also_ output all of this stuff as as XML.
 */
typedef struct {
	CmdOptCategory cat; /**< Category */
	ctmbstr name1;      /**< Name */
	uint key;           /**< Key to fetch the localized description. */
	uint subKey;        /**< Secondary substitution key. */
	ctmbstr eqconfig;   /**< Equivalent configuration option */
	ctmbstr name2;      /**< Name */
	ctmbstr name3;      /**< Name */
} CmdOptDesc;

/* All instances of %s will be substituted with localized string
 specified by the subKey field. */
static const CmdOptDesc cmdopt_defs[] =  {
	{ CmdOptFileManip, "-output <%s>",         TC_OPT_OUTPUT,   TC_LABEL_FILE, "output-file: <%s>", "-o <%s>" },
	{ CmdOptFileManip, "-config <%s>",         TC_OPT_CONFIG,   TC_LABEL_FILE, NULL },
	{ CmdOptFileManip, "-file <%s>",           TC_OPT_FILE,     TC_LABEL_FILE, "error-file: <%s>", "-f <%s>" },
	{ CmdOptFileManip, "-modify",              TC_OPT_MODIFY,   0,             "write-back: yes", "-m" },
	{ CmdOptProcDir,   "-indent",              TC_OPT_INDENT,   0,             "indent: auto", "-i" },
	{ CmdOptProcDir,   "-wrap <%s>",           TC_OPT_WRAP,     TC_LABEL_COL,  "wrap: <%s>", "-w <%s>" },
	{ CmdOptProcDir,   "-upper",               TC_OPT_UPPER,    0,             "uppercase-tags: yes", "-u" },
	{ CmdOptProcDir,   "-clean",               TC_OPT_CLEAN,    0,             "clean: yes", "-c" },
	{ CmdOptProcDir,   "-bare",                TC_OPT_BARE,     0,             "bare: yes", "-b" },
	{ CmdOptProcDir,   "-gdoc",                TC_OPT_GDOC,     0,             "gdoc: yes", "-g" },
	{ CmdOptProcDir,   "-numeric",             TC_OPT_NUMERIC,  0,             "numeric-entities: yes", "-n" },
	{ CmdOptProcDir,   "-errors",              TC_OPT_ERRORS,   0,             "markup: no", "-e" },
	{ CmdOptProcDir,   "-quiet",               TC_OPT_QUIET,    0,             "quiet: yes", "-q" },
	{ CmdOptProcDir,   "-omit",                TC_OPT_OMIT,     0,             "omit-optional-tags: yes" },
	{ CmdOptProcDir,   "-xml",                 TC_OPT_XML,      0,             "input-xml: yes" },
	{ CmdOptProcDir,   "-asxml",               TC_OPT_ASXML,    0,             "output-xhtml: yes", "-asxhtml" },
	{ CmdOptProcDir,   "-ashtml",              TC_OPT_ASHTML,   0,             "output-html: yes" },
#if SUPPORT_ACCESSIBILITY_CHECKS
	{ CmdOptProcDir,   "-access <%s>",         TC_OPT_ACCESS,   TC_LABEL_LEVL, "accessibility-check: <%s>" },
#endif
	{ CmdOptCharEnc,   "-raw",                 TC_OPT_RAW,      0,             NULL },
	{ CmdOptCharEnc,   "-ascii",               TC_OPT_ASCII,    0,             NULL },
	{ CmdOptCharEnc,   "-latin0",              TC_OPT_LATIN0,   0,             NULL },
	{ CmdOptCharEnc,   "-latin1",              TC_OPT_LATIN1,   0,             NULL },
#ifndef NO_NATIVE_ISO2022_SUPPORT
	{ CmdOptCharEnc,   "-iso2022",             TC_OPT_ISO2022,  0,             NULL },
#endif
	{ CmdOptCharEnc,   "-utf8",                TC_OPT_UTF8,     0,             NULL },
	{ CmdOptCharEnc,   "-mac",                 TC_OPT_MAC,      0,             NULL },
	{ CmdOptCharEnc,   "-win1252",             TC_OPT_WIN1252,  0,             NULL },
	{ CmdOptCharEnc,   "-ibm858",              TC_OPT_IBM858,   0,             NULL },
#if SUPPORT_UTF16_ENCODINGS
	{ CmdOptCharEnc,   "-utf16le",             TC_OPT_UTF16LE,  0,             NULL },
	{ CmdOptCharEnc,   "-utf16be",             TC_OPT_UTF16BE,  0,             NULL },
	{ CmdOptCharEnc,   "-utf16",               TC_OPT_UTF16,    0,             NULL },
#endif
#if SUPPORT_ASIAN_ENCODINGS /* #431953 - RJ */
	{ CmdOptCharEnc,   "-big5",                TC_OPT_BIG5,     0,             NULL },
	{ CmdOptCharEnc,   "-shiftjis",            TC_OPT_SHIFTJIS, 0,             NULL },
#endif
	{ CmdOptMisc,      "-version",             TC_OPT_VERSION,  0,             NULL,  "-v" },
	{ CmdOptMisc,      "-help",                TC_OPT_HELP,     0,             NULL,  "-h", "-?" },
	{ CmdOptMisc,      "-help-config",         TC_OPT_HELPCFG,  0,             NULL },
	{ CmdOptMisc,      "-show-config",         TC_OPT_SHOWCFG,  0,             NULL },
	{ CmdOptMisc,      "-help-option <%s>",    TC_OPT_HELPOPT,  TC_LABEL_OPT,  NULL },
	{ CmdOptMisc,      "-language <%s>",       TC_OPT_LANGUAGE, TC_LABEL_LANG, "language: <%s>" },
	{ CmdOptXML,       "-xml-help",            TC_OPT_XMLHELP,  0,             NULL },
	{ CmdOptXML,       "-xml-config",          TC_OPT_XMLCFG,   0,             NULL },
	{ CmdOptXML,       "-xml-strings",         TC_OPT_XMLSTRG,  0,             NULL },
	{ CmdOptXML,       "-xml-options-strings", TC_OPT_XMLOPTS,  0,             NULL },
	{ CmdOptMisc,      NULL,                   0,               0,             NULL }
};

/**
 **  Create a new string with a format and arguments.
 */
static tmbstr stringWithFormat( const ctmbstr fmt, ... )
{
	va_list argList;
	tmbstr result = NULL;
	int len = 0;
	
	va_start(argList, fmt);
	len = vsnprintf( result, 0, fmt, argList );
	va_end(argList);
	
	if (!(result = malloc( len + 1) ))
		outOfMemory();
	
	va_start(argList, fmt);
	vsnprintf( result, len + 1, fmt, argList);
	va_end(argList);
	
	return result;
}

/**
 **  Option names aren't localized, but the  sample fields
 **  are, for example <file> should be <archivo> in Spanish.
 */
static void localize_option_names( CmdOptDesc *pos)
{
	ctmbstr fileString = tidyLocalizedString(pos->subKey);
	pos->name1 = stringWithFormat(pos->name1, fileString);
	if ( pos->name2 )
		pos->name2 = stringWithFormat(pos->name2, fileString);
	if ( pos->name3 )
		pos->name3 = stringWithFormat(pos->name3, fileString);
}

/**
 **  Retrieve the options' names from the structure as a single
 **  string.
 */
static tmbstr get_option_names( const CmdOptDesc* pos )
{
	tmbstr name;
	uint len;
	CmdOptDesc localPos = *pos;
	
	localize_option_names( &localPos );
	
	len = strlen(localPos.name1);
	if (localPos.name2)
		len += 2+strlen(localPos.name2);
	if (localPos.name3)
		len += 2+strlen(localPos.name3);
	
	name = (tmbstr)malloc(len+1);
	if (!name) outOfMemory();
	strcpy(name, localPos.name1);
	free((tmbstr)localPos.name1);
	if (localPos.name2)
	{
		strcat(name, ", ");
		strcat(name, localPos.name2);
		free((tmbstr)localPos.name2);
	}
	if (localPos.name3)
	{
		strcat(name, ", ");
		strcat(name, localPos.name3);
		free((tmbstr)localPos.name3);
	}
	return name;
}

/**
 **  Escape a name for XML output.
 */
static tmbstr get_escaped_name( ctmbstr name )
{
	tmbstr escpName;
	char aux[2];
	uint len = 0;
	ctmbstr c;
	for(c=name; *c!='\0'; ++c)
		switch(*c)
	{
		case '<':
		case '>':
			len += 4;
			break;
		case '"':
			len += 6;
			break;
		default:
			len += 1;
			break;
	}
	
	escpName = (tmbstr)malloc(len+1);
	if (!escpName) outOfMemory();
	escpName[0] = '\0';
	
	aux[1] = '\0';
	for(c=name; *c!='\0'; ++c)
		switch(*c)
	{
		case '<':
			strcat(escpName, "&lt;");
			break;
		case '>':
			strcat(escpName, "&gt;");
			break;
		case '"':
			strcat(escpName, "&quot;");
			break;
		default:
			aux[0] = *c;
			strcat(escpName, aux);
			break;
	}
	
	return escpName;
}

/**
 **  Outputs a complete help option (text)
 */
static void print_help_option( void )
{
	CmdOptCategory cat = CmdOptCatFIRST;
	const CmdOptDesc* pos = cmdopt_defs;
	
	for( cat=CmdOptCatFIRST; cat!=CmdOptCatLAST; ++cat)
	{
		ctmbstr name = tidyLocalizedString(cmdopt_catname[cat].key);
		size_t len =  strlen(name);
		printf("%s\n", name );
		printf("%*.*s\n", (int)len, (int)len, helpul );
		for( pos=cmdopt_defs; pos->name1; ++pos)
		{
			tmbstr name;
			if (pos->cat != cat)
				continue;
			name = get_option_names( pos );
			print2Columns( helpfmt, 25, 52, name, tidyLocalizedString( pos->key ) );
			free(name);
		}
		printf("\n");
	}
}

/**
 **  Outputs an XML element for an option.
 */
static void print_xml_help_option_element( ctmbstr element, ctmbstr name )
{
	tmbstr escpName;
	if (!name)
		return;
	printf("  <%s>%s</%s>\n", element, escpName = get_escaped_name(name),
		   element);
	free(escpName);
}

/**
 **  Outputs a complete help option (XML)
 */
static void print_xml_help_option( void )
{
	const CmdOptDesc* pos = cmdopt_defs;
	
	for( pos=cmdopt_defs; pos->name1; ++pos)
	{
		printf(" <option class=\"%s\">\n", cmdopt_catname[pos->cat].mnemonic );
		print_xml_help_option_element("name", pos->name1);
		print_xml_help_option_element("name", pos->name2);
		print_xml_help_option_element("name", pos->name3);
		print_xml_help_option_element("description", tidyLocalizedString( pos->key ) );
		if (pos->eqconfig)
			print_xml_help_option_element("eqconfig", pos->eqconfig);
		else
			printf("  <eqconfig />\n");
		printf(" </option>\n");
	}
}

/**
 **  Provides the -xml-help service.
 */
static void xml_help( void )
{
	printf( "<?xml version=\"1.0\"?>\n"
		   "<cmdline version=\"%s\">\n", tidyLibraryVersion());
	print_xml_help_option();
	printf( "</cmdline>\n" );
}

/**
 **  Returns the final name of the tidy executable.
 */
static ctmbstr get_final_name( ctmbstr prog )
{
	ctmbstr name = prog;
	int c;
	size_t i, len = strlen(prog);
	for (i = 0; i < len; i++) {
		c = prog[i];
		if ((( c == '/' ) || ( c == '\\' )) && prog[i+1])
			name = &prog[i+1];
	}
	return name;
}

/**
 **  Handles the -help service.
 */
static void help( ctmbstr prog )
{
	tmbstr title_line = NULL;
	
	printf( tidyLocalizedString(TC_TXT_HELP_1), get_final_name(prog),tidyLibraryVersion() );
	
#ifdef PLATFORM_NAME
	title_line = stringWithFormat( tidyLocalizedString(TC_TXT_HELP_2A), PLATFORM_NAME);
#else
	title_line = stringWithFormat( tidyLocalizedString(TC_TXT_HELP_2B) );
#endif
	printf( "%s", title_line );
	printf("%*.*s\n", (int)strlen(title_line), (int)strlen(title_line), ul );
	free( title_line );
	printf( "\n");
	
	print_help_option();
	
	printf( "%s", tidyLocalizedString(TC_TXT_HELP_3) );
}

/**
 **  Utility to determine if an option is an AutoBool.
 */
static Bool isAutoBool( TidyOption topt )
{
	TidyIterator pos;
	ctmbstr def;
	
	if ( tidyOptGetType( topt ) != TidyInteger)
		return no;
	
	pos = tidyOptGetPickList( topt );
	while ( pos )
	{
		def = tidyOptGetNextPick( topt, &pos );
		if (0==strcmp(def,"yes"))
			return yes;
	}
	return no;
}

/**
 **  Returns the configuration category name for the
 **  specified configuration category id. This will be
 **  used as an XML class attribute value.
 */
static ctmbstr ConfigCategoryName( TidyConfigCategory id )
{
	switch( id )
	{
		case TidyMarkup:
			return tidyLocalizedString( TC_CAT_MARKUP );
		case TidyDiagnostics:
			return tidyLocalizedString( TC_CAT_DIAGNOSTICS );
		case TidyPrettyPrint:
			return tidyLocalizedString( TC_CAT_PRETTYPRINT );
		case TidyEncoding:
			return tidyLocalizedString( TC_CAT_ENCODING );
		case TidyMiscellaneous:
			return tidyLocalizedString( TC_CAT_MISC );
	}
	fprintf(stderr, tidyLocalizedString(TC_STRING_FATAL_ERROR), (int)id);
	assert(0);
	abort();
	return "never_here"; /* only for the compiler warning */
}

/**
 ** Structure maintains a description of an option.
 */
typedef struct {
	ctmbstr name;  /**< Name */
	ctmbstr cat;   /**< Category */
	ctmbstr type;  /**< "String, ... */
	ctmbstr vals;  /**< Potential values. If NULL, use an external function */
	ctmbstr def;   /**< default */
	tmbchar tempdefs[80]; /**< storage for default such as integer */
	Bool haveVals; /**< if yes, vals is valid */
} OptionDesc;

typedef void (*OptionFunc)( TidyDoc, TidyOption, OptionDesc * );


/**
 ** Create OptionDesc "d" related to "opt"
 */
static
void GetOption( TidyDoc tdoc, TidyOption topt, OptionDesc *d )
{
	TidyOptionId optId = tidyOptGetId( topt );
	TidyOptionType optTyp = tidyOptGetType( topt );
	
	d->name = tidyOptGetName( topt );
	d->cat = ConfigCategoryName( tidyOptGetCategory( topt ) );
	d->vals = NULL;
	d->def = NULL;
	d->haveVals = yes;
	
	/* Handle special cases first.
	 */
	switch ( optId )
	{
		case TidyDuplicateAttrs:
		case TidySortAttributes:
		case TidyNewline:
		case TidyAccessibilityCheckLevel:
			d->type = "enum";
			d->vals = NULL;
			d->def =
			optId==TidyNewline ?
			"<em>Platform dependent</em>"
			:tidyOptGetCurrPick( tdoc, optId );
			break;
			
		case TidyDoctype:
			d->type = "DocType";
			d->vals = NULL;
		{
			ctmbstr sdef = NULL;
			sdef = tidyOptGetCurrPick( tdoc, TidyDoctypeMode );
			if ( !sdef || *sdef == '*' )
				sdef = tidyOptGetValue( tdoc, TidyDoctype );
			d->def = sdef;
		}
			break;
			
		case TidyInlineTags:
		case TidyBlockTags:
		case TidyEmptyTags:
		case TidyPreTags:
			d->type = "Tag names";
			d->vals = "tagX, tagY, ...";
			d->def = NULL;
			break;
			
		case TidyCharEncoding:
		case TidyInCharEncoding:
		case TidyOutCharEncoding:
			d->type = "Encoding";
			d->def = tidyOptGetEncName( tdoc, optId );
			if (!d->def)
				d->def = "?";
			d->vals = NULL;
			break;
			
			/* General case will handle remaining */
		default:
			switch ( optTyp )
		{
			case TidyBoolean:
				d->type = "Boolean";
				d->vals = "y/n, yes/no, t/f, true/false, 1/0";
				d->def = tidyOptGetCurrPick( tdoc, optId );
				break;
				
			case TidyInteger:
				if (isAutoBool(topt))
				{
					d->type = "AutoBool";
					d->vals = "auto, y/n, yes/no, t/f, true/false, 1/0";
					d->def = tidyOptGetCurrPick( tdoc, optId );
				}
				else
				{
					uint idef;
					d->type = "Integer";
					if ( optId == TidyWrapLen )
						d->vals = "0 (no wrapping), 1, 2, ...";
					else
						d->vals = "0, 1, 2, ...";
					
					idef = tidyOptGetInt( tdoc, optId );
					sprintf(d->tempdefs, "%u", idef);
					d->def = d->tempdefs;
				}
				break;
				
			case TidyString:
				d->type = "String";
				d->vals = NULL;
				d->haveVals = no;
				d->def = tidyOptGetValue( tdoc, optId );
				break;
		}
	}
}

/**
 ** Array holding all options. Contains a trailing sentinel.
 */
typedef struct {
	TidyOption topt[N_TIDY_OPTIONS];
} AllOption_t;

/**
 **  A simple option comparator.
 **/
static int cmpOpt(const void* e1_, const void *e2_)
{
	const TidyOption* e1 = (const TidyOption*)e1_;
	const TidyOption* e2 = (const TidyOption*)e2_;
	return strcmp(tidyOptGetName(*e1), tidyOptGetName(*e2));
}

/**
 **  Returns options sorted.
 **/
static void getSortedOption( TidyDoc tdoc, AllOption_t *tOption )
{
	TidyIterator pos = tidyGetOptionList( tdoc );
	uint i = 0;
	
	while ( pos )
	{
		TidyOption topt = tidyGetNextOption( tdoc, &pos );
		tOption->topt[i] = topt;
		++i;
	}
	tOption->topt[i] = NULL; /* sentinel */
	
	qsort(tOption->topt,
		  /* Do not sort the sentinel: hence `-1' */
		  sizeof(tOption->topt)/sizeof(tOption->topt[0])-1,
		  sizeof(tOption->topt[0]),
		  cmpOpt);
}

/**
 **  An iterator for the sorted options.
 **/
static void ForEachSortedOption( TidyDoc tdoc, OptionFunc OptionPrint )
{
	AllOption_t tOption;
	const TidyOption *topt;
	
	getSortedOption( tdoc, &tOption );
	for( topt = tOption.topt; *topt; ++topt)
	{
		OptionDesc d;
		
		GetOption( tdoc, *topt, &d );
		(*OptionPrint)( tdoc, *topt, &d );
	}
}

/**
 **  An iterator for the unsorted options.
 **/
static void ForEachOption( TidyDoc tdoc, OptionFunc OptionPrint )
{
	TidyIterator pos = tidyGetOptionList( tdoc );
	
	while ( pos )
	{
		TidyOption topt = tidyGetNextOption( tdoc, &pos );
		OptionDesc d;
		
		GetOption( tdoc, topt, &d );
		(*OptionPrint)( tdoc, topt, &d );
	}
}

/**
 **  Prints an option's allowed value as specified in its pick list.
 **/
static void PrintAllowedValuesFromPick( TidyOption topt )
{
	TidyIterator pos = tidyOptGetPickList( topt );
	Bool first = yes;
	ctmbstr def;
	while ( pos )
	{
		if (first)
			first = no;
		else
			printf(", ");
		def = tidyOptGetNextPick( topt, &pos );
		printf("%s", def);
	}
}

/**
 **  Prints an option's allowed values.
 **/
static void PrintAllowedValues( TidyOption topt, const OptionDesc *d )
{
	if (d->vals)
		printf( "%s", d->vals );
	else
		PrintAllowedValuesFromPick( topt );
}

/**
 **  Prints for XML an option's <description>.
 **/
static void printXMLDescription( TidyDoc tdoc, TidyOption topt )
{
	ctmbstr doc = tidyOptGetDoc( tdoc, topt );
	
	if (doc)
		printf("  <description>%s</description>\n", doc);
	else
	{
		printf("  <description />\n");
		fprintf(stderr, "Warning: option `%s' is not documented.\n",
				tidyOptGetName( topt ));
	}
}

/**
 **  Prints for XML an option's <seealso>.
 **/
static void printXMLCrossRef( TidyDoc tdoc, TidyOption topt )
{
	TidyOption optLinked;
	TidyIterator pos = tidyOptGetDocLinksList(tdoc, topt);
	while( pos )
	{
		optLinked = tidyOptGetNextDocLinks(tdoc, &pos );
		printf("  <seealso>%s</seealso>\n",tidyOptGetName(optLinked));
	}
}

/**
 **  Prints for XML an option.
 **/
static void printXMLOption( TidyDoc tdoc, TidyOption topt, OptionDesc *d )
{
	if ( tidyOptIsReadOnly(topt) )
		return;
	
	printf( " <option class=\"%s\">\n", d->cat );
	printf  ("  <name>%s</name>\n",d->name);
	printf  ("  <type>%s</type>\n",d->type);
	if (d->def)
		printf("  <default>%s</default>\n",d->def);
	else
		printf("  <default />\n");
	if (d->haveVals)
	{
		printf("  <example>");
		PrintAllowedValues( topt, d );
		printf("</example>\n");
	}
	else
	{
		printf("  <example />\n");
	}
	printXMLDescription( tdoc, topt );
	printXMLCrossRef( tdoc, topt );
	printf( " </option>\n" );
}

/**
 **  Handles the -xml-config service.
 **/
static void XMLoptionhelp( TidyDoc tdoc )
{
	printf( "<?xml version=\"1.0\"?>\n"
		   "<config version=\"%s\">\n", tidyLibraryVersion());
	ForEachOption( tdoc, printXMLOption );
	printf( "</config>\n" );
}

/**
 **  Retrieves allowed values from an option's pick list.
 */
static tmbstr GetAllowedValuesFromPick( TidyOption topt )
{
	TidyIterator pos;
	Bool first;
	ctmbstr def;
	uint len = 0;
	tmbstr val;
	
	pos = tidyOptGetPickList( topt );
	first = yes;
	while ( pos )
	{
		if (first)
			first = no;
		else
			len += 2;
		def = tidyOptGetNextPick( topt, &pos );
		len += strlen(def);
	}
	val = (tmbstr)malloc(len+1);
	if (!val) outOfMemory();
	val[0] = '\0';
	pos = tidyOptGetPickList( topt );
	first = yes;
	while ( pos )
	{
		if (first)
			first = no;
		else
			strcat(val, ", ");
		def = tidyOptGetNextPick( topt, &pos );
		strcat(val, def);
	}
	return val;
}

/**
 **  Retrieves allowed values for an option.
 */
static tmbstr GetAllowedValues( TidyOption topt, const OptionDesc *d )
{
	if (d->vals)
	{
		tmbstr val = (tmbstr)malloc(1+strlen(d->vals));
		if (!val) outOfMemory();
		strcpy(val, d->vals);
		return val;
	}
	else
		return GetAllowedValuesFromPick( topt );
}

/**
 **  Prints a single option.
 */
static void printOption( TidyDoc ARG_UNUSED(tdoc), TidyOption topt,
						OptionDesc *d )
{
	if ( tidyOptIsReadOnly(topt) )
		return;
	
	if ( *d->name || *d->type )
	{
		ctmbstr pval = d->vals;
		tmbstr val = NULL;
		if (!d->haveVals)
		{
			pval = "-";
		}
		else if (pval == NULL)
		{
			val = GetAllowedValues( topt, d);
			pval = val;
		}
		print3Columns( fmt, 27, 9, 40, d->name, d->type, pval );
		if (val)
			free(val);
	}
}

/**
 **  Handles the -help-config service.
 */
static void optionhelp( TidyDoc tdoc )
{
	printf( "%s", tidyLocalizedString( TC_TXT_HELP_CONFIG ) );
	
	printf( fmt,
		   tidyLocalizedString( TC_TXT_HELP_CONFIG_NAME ),
		   tidyLocalizedString( TC_TXT_HELP_CONFIG_TYPE ),
		   tidyLocalizedString( TC_TXT_HELP_CONFIG_ALLW ) );
	
	printf( fmt, ul, ul, ul );
	
	ForEachSortedOption( tdoc, printOption );
}


/**
 **  Cleans up the HTML-laden option descriptions for console
 **  output. It's just a simple HTML filtering/replacement function.
 **  Will return an allocated string.
 */
static tmbstr cleanup_description( ctmbstr description )
{
	/* Substitutions - this might be a good spot to introduce platform
	 dependent definitions for colorized output on different terminals
	 that support, for example, ANSI escape sequences. The assumption
	 is made the Mac and Linux targets support ANSI colors, but even
	 so debugger terminals may not. Note that the line-wrapping
	 function also doesn't account for non-printing characters. */
	static struct {
		ctmbstr tag;
		ctmbstr replacement;
	} const replacements[] = {
		{ "lt",		  "<"		   },
		{ "gt",		  ">"		   },
		{ "br/",	  "\n\n"	   },
#if defined(LINUX_OS) || defined(MAC_OS_X)
		{ "code",	  "\x1b[36m"   },
		{ "/code",	  "\x1b[0m"	   },
		{ "em",		  "\x1b[4m"	  },
		{ "/em",	  "\x1b[0m"	   },
		{ "strong",	  "\x1b[31m"   },
		{ "/strong",  "\x1b[0m"	   },
#endif
		/* MUST be last */
		{ NULL,		  NULL		   },
	};

	/* State Machine Setup */
	typedef enum {
		s_DONE,
		s_DATA,
		s_WRITING,
		s_TAG_OPEN,
		s_TAG_NAME,
		s_ERROR,
		s_LAST /* MUST be last */
	} states;

	typedef enum {
		c_NIL,
		c_EOF,
		c_BRACKET_CLOSE,
		c_BRACKET_OPEN,
		c_OTHER
	} charstates;

	typedef enum {
		a_NIL,
		a_BUILD_NAME,
		a_CONSUME,
		a_EMIT,
		a_EMIT_SUBS,
		a_WRITE,
		a_ERROR
	} actions;

	typedef struct {
		states state;
		charstates charstate;
		actions action;
		states next_state;
	} transitionType;

	const transitionType transitions[] = {
		{ s_DATA,			c_EOF,			 a_NIL,		   s_DONE			},
		{ s_DATA,			c_BRACKET_OPEN,	 a_CONSUME,	   s_TAG_OPEN		},
		/* special case allows ; */
		{ s_DATA,			c_BRACKET_CLOSE, a_EMIT,	   s_WRITING		},
		{ s_DATA,			c_OTHER,		 a_EMIT,	   s_WRITING		},
		{ s_WRITING,		c_OTHER,		 a_WRITE,	   s_DATA			},
		{ s_WRITING,		c_BRACKET_CLOSE, a_WRITE,	   s_DATA			},
		{ s_TAG_OPEN,		c_EOF,			 a_ERROR,	   s_DONE			},
		{ s_TAG_OPEN,		c_OTHER,		 a_NIL,		   s_TAG_NAME		},
		{ s_TAG_NAME,		c_BRACKET_OPEN,	 a_ERROR,	   s_DONE			},
		{ s_TAG_NAME,		c_EOF,			 a_ERROR,	   s_DONE			},
		{ s_TAG_NAME,		c_BRACKET_CLOSE, a_EMIT_SUBS,  s_WRITING		},
		{ s_TAG_NAME,		c_OTHER,		 a_BUILD_NAME, s_TAG_NAME		},
		{ s_ERROR,			0,				 a_ERROR,	   s_DONE			},
		{ s_DONE,			0,				 a_NIL,		   0				},
		/* MUST be last: */
		{ s_LAST,			0,				 0,			   0				},
	};

	/* Output Setup */
	tmbstr result = NULL;
	int g_result = 100;	 // minimum buffer grow size
	int l_result = 0;	 // buffer current size
	int i_result = 0;	 // current string position
	int writer_len = 0;	 // writer length

	ctmbstr writer = NULL;

	/* Current tag name setup */
	tmbstr name = NULL; // tag name
	int g_name = 10;	// buffer grow size
	int l_name = 0;		// buffer current size
	int i_name = 0;		// current string position

	/* Pump Setup */
	int i = 0;
	states state = s_DATA;
	charstates charstate;
	char c;
	int j = 0, k = 0;
	transitionType transition;

<<<<<<< HEAD
=======
	if ( !description || (strlen(description) < 1) )
	{
		return NULL;
	}
	
>>>>>>> 5714431a
	/* Process the HTML Snippet */
	do {
		c = description[i];

		/* Determine secondary state. */
		switch (c)
		{
			case '\0':
				charstate = c_EOF;
				break;

			case '<':
			case '&':
				charstate = c_BRACKET_OPEN;
				break;

			case '>':
			case ';':
				charstate = c_BRACKET_CLOSE;
				break;

			default:
				charstate = c_OTHER;
				break;
		}

		/* Find the correct instruction */
<<<<<<< HEAD
=======
		j = 0;
>>>>>>> 5714431a
		while (transitions[j].state != s_LAST)
		{
			transition = transitions[j];
			if ( transition.state == state && transition.charstate == charstate ) {
				switch ( transition.action )
				{
						/* This action is building the name of an HTML tag. */
					case a_BUILD_NAME:
						if ( !name )
						{
							l_name = g_name;
							name = calloc(l_name, 1);
						}

						if ( i_name >= l_name )
						{
							l_name = l_name + g_name;
							name = realloc(name, l_name);
						}

						strncpy(name + i_name, &c, 1);
						i_name++;
						i++;
						break;

						/* This character will be emitted into the output
						 stream. The only purpose of this action is to
						 ensure that `writer` is NULL as a flag that we
						 will output the current `c` */
					case a_EMIT:
						writer = NULL; // flag to use c
						break;

						/* Now that we've consumed a tag, we will emit the
						 substitution if any has been specified in
						 `replacements`. */
					case a_EMIT_SUBS:
						name[i_name] = '\0';
						i_name = 0;
						k = 0;
						writer = "";
						while ( replacements[k].tag )
						{
							if ( strcmp( replacements[k].tag, name ) == 0 )
							{
								writer = replacements[k].replacement;
							}
							k++;
						}
						break;

						/* This action will add to our `result` string, expanding
						 the buffer as necessary in reasonable chunks. */
					case a_WRITE:
						if ( !writer )
							writer_len = 1;
						else
							writer_len = strlen( writer );
						/* Lazy buffer creation */
						if ( !result )
						{
							l_result = writer_len + g_result;
							result = calloc(l_result, 1);
						}
						/* Grow the buffer if needed */
						if ( i_result + writer_len >= l_result )
						{
							l_result = l_result + writer_len + g_result;
							result = realloc(result, l_result);
						}
						/* Add current writer to the buffer */
						if ( !writer )
						{
							result[i_result] = c;
							result[i_result +1] = '\0';
						}
						else
						{
							strncpy( result + i_result, writer, writer_len );
						}

						i_result += writer_len;
						i++;
						break;

						/* This action could be more robust but it serves the
						 current purpose. Cross our fingers and count on our
						 localizers not to give bad HTML descriptions. */
					case a_ERROR:
						printf("<Error> The localized string probably has bad HTML.\n");
						goto EXIT_CLEANLY;

						/* Just a NOP. */
					case a_NIL:
						break;

						/* The default case also handles the CONSUME action. */
					default:
						i++;
						break;
				}

				state = transition.next_state;
				break;
			}
			j++;
		}
	} while ( description[i] );

EXIT_CLEANLY:

	if ( name )
		free(name);
	return result;
}


/**
 **  Handles the -help-option service.
 */
static void optionDescribe( TidyDoc tdoc, char *tag )
{
	tmbstr result = NULL;
	TidyOptionId topt;

	topt = tidyOptGetIdForName( tag );

	if (topt < N_TIDY_OPTIONS)
	{
		result = cleanup_description( tidyOptGetDoc( tdoc, tidyGetOption( tdoc, topt ) ) );
	}
	else
	{
		result = (tmbstr)tidyLocalizedString(TC_STRING_UNKNOWN_OPTION_B);
	}

	printf( "\n" );
	printf( "`--%s`\n\n", tag );
	print1Column( "%-68.68s\n", 68, result );
	printf( "\n" );
	if ( (topt < N_TIDY_OPTIONS) && ( result ) )
		free ( result );
}


/**
 *  Prints the option value for a given option.
 */
static void printOptionValues( TidyDoc ARG_UNUSED(tdoc), TidyOption topt,
							  OptionDesc *d )
{
	TidyOptionId optId = tidyOptGetId( topt );
	ctmbstr ro = tidyOptIsReadOnly( topt ) ? "*" : "" ;
	
	switch ( optId )
	{
		case TidyInlineTags:
		case TidyBlockTags:
		case TidyEmptyTags:
		case TidyPreTags:
		{
			TidyIterator pos = tidyOptGetDeclTagList( tdoc );
			while ( pos )
			{
				d->def = tidyOptGetNextDeclTag(tdoc, optId, &pos);
				if ( pos )
				{
					if ( *d->name )
						printf( valfmt, d->name, d->type, ro, d->def );
					else
						printf( fmt, d->name, d->type, d->def );
					d->name = "";
					d->type = "";
				}
			}
		}
			break;
		case TidyNewline:
			d->def = tidyOptGetCurrPick( tdoc, optId );
			break;
		default:
			break;
	}
	
	/* fix for http://tidy.sf.net/bug/873921 */
	if ( *d->name || *d->type || (d->def && *d->def) )
	{
		if ( ! d->def )
			d->def = "";
		if ( *d->name )
			printf( valfmt, d->name, d->type, ro, d->def );
		else
			printf( fmt, d->name, d->type, d->def );
	}
}

/**
 **  Handles the -show-config service.
 */
static void optionvalues( TidyDoc tdoc )
{
	printf( "\nConfiguration File Settings:\n\n" );
	printf( fmt, "Name", "Type", "Current Value" );
	printf( fmt, ul, ul, ul );
	
	ForEachSortedOption( tdoc, printOptionValues );
	
	printf( "\n\nValues marked with an *asterisk are calculated \n"
		   "internally by HTML Tidy\n\n" );
}

/**
 **  Handles the -version service.
 */
static void version( void )
{
#ifdef PLATFORM_NAME
	printf( tidyLocalizedString( TC_STRING_VERS_A ), PLATFORM_NAME, tidyLibraryVersion() );
#else
	printf( tidyLocalizedString( TC_STRING_VERS_A ), tidyLibraryVersion() );
#endif
}


/**
 **  Handles the printing of option description for
 **  -xml-options-strings service.
 **/
static void printXMLOptionString( TidyDoc tdoc, TidyOption topt, OptionDesc *d )
{
	tmbstr description;
	
	if ( tidyOptIsReadOnly(topt) )
		return;

	description = cleanup_description( tidyOptGetDoc( tdoc, topt ) );
	
	printf( " <option>\n" );
	printf( "  <name>%s</name>\n",d->name);
	printf( "  <description class=\"%s\">%s</description>\n", tidyGetLanguage(), description );
	printf( " </option>\n" );
	free( description );
}

/**
 **  Handles the -xml-options-strings service.
 **  This service is primarily helppful to developers and localizers to test
 **  that option description strings as represented on screen output are
 **  correct and do not break tidy.
 **/
static void xml_options_strings( TidyDoc tdoc )
{
	printf( "<?xml version=\"1.0\"?>\n"
		   "<options_strings version=\"%s\">\n", tidyLibraryVersion());
	ForEachOption( tdoc, printXMLOptionString);
	printf( "</options_strings>\n" );
}


/**
 **  Handles the -xml-strings service.
 **  This service is primarily helpful to developers and localizers to
 **  compare localized strings to the built in `en` strings.
 */
static void xml_strings( void )
{
    uint i;
	ctmbstr current_language = tidyGetLanguage();
	Bool skip_current = strcmp( current_language, "en" ) == 0;
	Bool matches_base;
	
	printf( "<?xml version=\"1.0\"?>\n"
		   "<localized_strings version=\"%s\">\n", tidyLibraryVersion());

	i = tidyFirstStringKey();
	do	{
		printf( "<localized_string id=\"%u\">\n", i );
		printf( " <string class=\"%s\">", "en" );
		printf("%s", tidyDefaultString(i));
		printf( "</string>\n" );
		if ( !skip_current ) {
			matches_base = strcmp( tidyLocalizedString(i), tidyDefaultString(i) ) == 0;
			printf( " <string class=\"%s\" same_as_base=\"%s\">", tidyGetLanguage(), matches_base ? "yes" : "no" );
			printf("%s", tidyLocalizedString(i));
			printf( "</string>\n" );
		}
		printf( "</localized_string>\n");
		i = tidyNextStringKey();
	} while ( i != tidyLastStringKey() );
	
	printf( "</localized_strings>\n" );
}


/**
 **  Handles the -lang help service.
 */
static void lang_help( void )
{
	printf( "%s", tidyLocalizedString(TC_TXT_HELP_LANG_1) );
	tidyPrintWindowsLanguageNames("  %-20s -> %s\n");
	printf( "%s", tidyLocalizedString(TC_TXT_HELP_LANG_2) );
	tidyPrintTidyLanguageNames("  %s\n");
	printf( "%s", tidyLocalizedString(TC_TXT_HELP_LANG_3) );
}


/**
 **  Provides the `unknown option` output.
 */
static void unknownOption( uint c )
{
	fprintf( errout, tidyLocalizedString( TC_STRING_UNKNOWN_OPTION ), (char)c );
}

/**
 **  Handles pretty-printing callbacks.
 */
void progressTester( TidyDoc tdoc, uint srcLine, uint srcCol, uint dstLine)
{
	fprintf(stderr, "srcLine = %u, srcCol = %u, dstLine = %u\n", srcLine, srcCol, dstLine);
}


/**
 **  MAIN --  let's do something here.
 */
int main( int argc, char** argv )
{
	ctmbstr prog = argv[0];
	ctmbstr cfgfil = NULL, errfil = NULL, htmlfil = NULL;
	TidyDoc tdoc = tidyCreate();
	int status = 0;
	tmbstr locale = NULL;
	
	uint contentErrors = 0;
	uint contentWarnings = 0;
	uint accessWarnings = 0;
	
	errout = stderr;  /* initialize to stderr */
	
//	tidySetPrettyPrinterCallback(tdoc, progressTester);

	/* Set the locale for tidy's output. */
	locale = tidySystemLocale(locale);
	tidySetLanguage(locale);
	if ( locale )
		free( locale );

#if !defined(NDEBUG) && defined(_MSC_VER)
	set_log_file((char *)"temptidy.txt", 0);
	// add_append_log(1);
#endif
	
	/* 
	 * Look for default configuration files using any of
	 * the following possibilities:
	 *  - TIDY_CONFIG_FILE - from tidyplatform.h, typically /etc/tidy.conf
	 *  - HTML_TIDY        - environment variable
	 *  - TIDY_USER_CONFIG_FILE - from tidyplatform.h, typically ~/tidy.conf
	 */
	
#ifdef TIDY_CONFIG_FILE
	if ( tidyFileExists( tdoc, TIDY_CONFIG_FILE) )
	{
		status = tidyLoadConfig( tdoc, TIDY_CONFIG_FILE );
		if ( status != 0 )
			fprintf(errout, tidyLocalizedString( TC_MAIN_ERROR_LOAD_CONFIG ), TIDY_CONFIG_FILE, status);
	}
#endif /* TIDY_CONFIG_FILE */
	
	if ( (cfgfil = getenv("HTML_TIDY")) != NULL )
	{
		status = tidyLoadConfig( tdoc, cfgfil );
		if ( status != 0 )
			fprintf(errout, tidyLocalizedString( TC_MAIN_ERROR_LOAD_CONFIG ), cfgfil, status);
	}
#ifdef TIDY_USER_CONFIG_FILE
	else if ( tidyFileExists( tdoc, TIDY_USER_CONFIG_FILE) )
	{
		status = tidyLoadConfig( tdoc, TIDY_USER_CONFIG_FILE );
		if ( status != 0 )
			fprintf(errout, tidyLocalizedString( TC_MAIN_ERROR_LOAD_CONFIG ), TIDY_USER_CONFIG_FILE, status);
	}
#endif /* TIDY_USER_CONFIG_FILE */


	/* 
	 * Read command line
	 */

	while ( argc > 0 )
	{
		if (argc > 1 && argv[1][0] == '-')
		{
			/* support -foo and --foo */
			ctmbstr arg = argv[1] + 1;
			
			if ( strcasecmp(arg, "xml") == 0)
				tidyOptSetBool( tdoc, TidyXmlTags, yes );
			
			else if ( strcasecmp(arg,   "asxml") == 0 ||
					 strcasecmp(arg, "asxhtml") == 0 )
			{
				tidyOptSetBool( tdoc, TidyXhtmlOut, yes );
			}
			else if ( strcasecmp(arg,   "ashtml") == 0 )
				tidyOptSetBool( tdoc, TidyHtmlOut, yes );
			
			else if ( strcasecmp(arg, "indent") == 0 )
			{
				tidyOptSetInt( tdoc, TidyIndentContent, TidyAutoState );
				if ( tidyOptGetInt(tdoc, TidyIndentSpaces) == 0 )
					tidyOptResetToDefault( tdoc, TidyIndentSpaces );
			}
			else if ( strcasecmp(arg, "omit") == 0 )
				tidyOptSetBool( tdoc, TidyOmitOptionalTags, yes );
			
			else if ( strcasecmp(arg, "upper") == 0 )
				tidyOptSetBool( tdoc, TidyUpperCaseTags, yes );
			
			else if ( strcasecmp(arg, "clean") == 0 )
				tidyOptSetBool( tdoc, TidyMakeClean, yes );
			
			else if ( strcasecmp(arg, "gdoc") == 0 )
				tidyOptSetBool( tdoc, TidyGDocClean, yes );
			
			else if ( strcasecmp(arg, "bare") == 0 )
				tidyOptSetBool( tdoc, TidyMakeBare, yes );
			
			else if ( strcasecmp(arg, "raw") == 0     ||
					 strcasecmp(arg, "ascii") == 0    ||
					 strcasecmp(arg, "latin0") == 0   ||
					 strcasecmp(arg, "latin1") == 0   ||
					 strcasecmp(arg, "utf8") == 0     ||
#ifndef NO_NATIVE_ISO2022_SUPPORT
					 strcasecmp(arg, "iso2022") == 0  ||
#endif
#if SUPPORT_UTF16_ENCODINGS
					 strcasecmp(arg, "utf16le") == 0  ||
					 strcasecmp(arg, "utf16be") == 0  ||
					 strcasecmp(arg, "utf16") == 0    ||
#endif
#if SUPPORT_ASIAN_ENCODINGS
					 strcasecmp(arg, "shiftjis") == 0 ||
					 strcasecmp(arg, "big5") == 0     ||
#endif
					 strcasecmp(arg, "mac") == 0      ||
					 strcasecmp(arg, "win1252") == 0  ||
					 strcasecmp(arg, "ibm858") == 0 )
			{
				tidySetCharEncoding( tdoc, arg );
			}
			else if ( strcasecmp(arg, "numeric") == 0 )
				tidyOptSetBool( tdoc, TidyNumEntities, yes );
			
			else if ( strcasecmp(arg, "modify") == 0 ||
					 strcasecmp(arg, "change") == 0 ||  /* obsolete */
					 strcasecmp(arg, "update") == 0 )   /* obsolete */
			{
				tidyOptSetBool( tdoc, TidyWriteBack, yes );
			}
			else if ( strcasecmp(arg, "errors") == 0 )
				tidyOptSetBool( tdoc, TidyShowMarkup, no );
			
			else if ( strcasecmp(arg, "quiet") == 0 )
				tidyOptSetBool( tdoc, TidyQuiet, yes );
			
			/* Currenly user must specify a language
			   prior to anything that causes output */
			else if ( strcasecmp(arg, "language") == 0 ||
					 strcasecmp(arg,     "lang") == 0 )
				if ( argc >= 3)
				{
					if ( strcasecmp(argv[2], "help") == 0 )
					{
						lang_help();
						exit(0);
					}
					if ( !tidySetLanguage( argv[2] ) )
					{
						printf(tidyLocalizedString(TC_STRING_LANG_NOT_FOUND),
							   argv[2], tidyGetLanguage());
					}
					--argc;
					++argv;
				}
				else
				{
					printf( "%s", tidyLocalizedString(TC_STRING_LANG_MUST_SPECIFY));
				}

			else if ( strcasecmp(arg, "help") == 0 ||
					 strcasecmp(arg, "-help") == 0 ||
					 strcasecmp(arg,    "h") == 0 || *arg == '?' )
			{
				help( prog );
				tidyRelease( tdoc );
				return 0; /* success */
			}
			else if ( strcasecmp(arg, "xml-help") == 0)
			{
				xml_help( );
				tidyRelease( tdoc );
				return 0; /* success */
			}
			else if ( strcasecmp(arg, "xml-options-strings") == 0)
			{
				xml_options_strings( tdoc );
				tidyRelease( tdoc );
				return 0; /* success */
			}
			else if ( strcasecmp(arg, "xml-strings") == 0)
			{
				xml_strings( );
				tidyRelease( tdoc );
				return 0; /* success */
			}
			else if ( strcasecmp(arg, "help-config") == 0 )
			{
				optionhelp( tdoc );
				tidyRelease( tdoc );
				return 0; /* success */
			}
			else if ( strcasecmp(arg, "help-option") == 0 )
			{
				if ( argc >= 3)
				{
					optionDescribe( tdoc, argv[2] );
				}
				else
				{
					printf( "%s\n", tidyLocalizedString(TC_STRING_MUST_SPECIFY));
				}
				tidyRelease( tdoc );
				return 0; /* success */
			}
			else if ( strcasecmp(arg, "xml-config") == 0 )
			{
				XMLoptionhelp( tdoc );
				tidyRelease( tdoc );
				return 0; /* success */
			}
			else if ( strcasecmp(arg, "show-config") == 0 )
			{
				optionvalues( tdoc );
				tidyRelease( tdoc );
				return 0; /* success */
			}
			else if ( strcasecmp(arg, "config") == 0 )
			{
				if ( argc >= 3 )
				{
					ctmbstr post;
					
					tidyLoadConfig( tdoc, argv[2] );
					
					/* Set new error output stream if setting changed */
					post = tidyOptGetValue( tdoc, TidyErrFile );
					if ( post && (!errfil || !samefile(errfil, post)) )
					{
						errfil = post;
						errout = tidySetErrorFile( tdoc, post );
					}
					
					--argc;
					++argv;
				}
			}
			
			else if ( strcasecmp(arg, "output") == 0 ||
					 strcasecmp(arg, "-output-file") == 0 ||
					 strcasecmp(arg, "o") == 0 )
			{
				if ( argc >= 3 )
				{
					tidyOptSetValue( tdoc, TidyOutFile, argv[2] );
					--argc;
					++argv;
				}
			}
			else if ( strcasecmp(arg,  "file") == 0 ||
					 strcasecmp(arg, "-file") == 0 ||
					 strcasecmp(arg,     "f") == 0 )
			{
				if ( argc >= 3 )
				{
					errfil = argv[2];
					errout = tidySetErrorFile( tdoc, errfil );
					--argc;
					++argv;
				}
			}
			else if ( strcasecmp(arg,  "wrap") == 0 ||
					 strcasecmp(arg, "-wrap") == 0 ||
					 strcasecmp(arg,     "w") == 0 )
			{
				if ( argc >= 3 )
				{
					uint wraplen = 0;
					int nfields = sscanf( argv[2], "%u", &wraplen );
					tidyOptSetInt( tdoc, TidyWrapLen, wraplen );
					if (nfields > 0)
					{
						--argc;
						++argv;
					}
				}
			}
			else if ( strcasecmp(arg,  "version") == 0 ||
					 strcasecmp(arg, "-version") == 0 ||
					 strcasecmp(arg,        "v") == 0 )
			{
				version();
				tidyRelease( tdoc );
				return 0;  /* success */
				
			}
			else if ( strncmp(argv[1], "--", 2 ) == 0)
			{
				if ( tidyOptParseValue(tdoc, argv[1]+2, argv[2]) )
				{
					/* Set new error output stream if setting changed */
					ctmbstr post = tidyOptGetValue( tdoc, TidyErrFile );
					if ( post && (!errfil || !samefile(errfil, post)) )
					{
						errfil = post;
						errout = tidySetErrorFile( tdoc, post );
					}
					
					++argv;
					--argc;
				}
			}
			
#if SUPPORT_ACCESSIBILITY_CHECKS
			else if ( strcasecmp(arg, "access") == 0 )
			{
				if ( argc >= 3 )
				{
					uint acclvl = 0;
					int nfields = sscanf( argv[2], "%u", &acclvl );
					tidyOptSetInt( tdoc, TidyAccessibilityCheckLevel, acclvl );
					if (nfields > 0)
					{
						--argc;
						++argv;
					}
				}
			}
#endif
			
			else
			{
				uint c;
				ctmbstr s = argv[1];
				
				while ( (c = *++s) != '\0' )
				{
					switch ( c )
					{
						case 'i':
							tidyOptSetInt( tdoc, TidyIndentContent, TidyAutoState );
							if ( tidyOptGetInt(tdoc, TidyIndentSpaces) == 0 )
								tidyOptResetToDefault( tdoc, TidyIndentSpaces );
							break;
							
							/* Usurp -o for output file.  Anyone hiding end tags?
							 case 'o':
							 tidyOptSetBool( tdoc, TidyHideEndTags, yes );
							 break;
							 */
							
						case 'u':
							tidyOptSetBool( tdoc, TidyUpperCaseTags, yes );
							break;
							
						case 'c':
							tidyOptSetBool( tdoc, TidyMakeClean, yes );
							break;
							
						case 'g':
							tidyOptSetBool( tdoc, TidyGDocClean, yes );
							break;
							
						case 'b':
							tidyOptSetBool( tdoc, TidyMakeBare, yes );
							break;
							
						case 'n':
							tidyOptSetBool( tdoc, TidyNumEntities, yes );
							break;
							
						case 'm':
							tidyOptSetBool( tdoc, TidyWriteBack, yes );
							break;
							
						case 'e':
							tidyOptSetBool( tdoc, TidyShowMarkup, no );
							break;
							
						case 'q':
							tidyOptSetBool( tdoc, TidyQuiet, yes );
							break;
							
						default:
							unknownOption( c );
							break;
					}
				}
			}
			
			--argc;
			++argv;
			continue;
		}
		
		if ( argc > 1 )
		{
			htmlfil = argv[1];
#if (!defined(NDEBUG) && defined(_MSC_VER))
			SPRTF("Tidying '%s'\n", htmlfil);
#endif // DEBUG outout
			if ( tidyOptGetBool(tdoc, TidyEmacs) )
				tidyOptSetValue( tdoc, TidyEmacsFile, htmlfil );
			status = tidyParseFile( tdoc, htmlfil );
		}
		else
		{
			htmlfil = "stdin";
			status = tidyParseStdin( tdoc );
		}
		
		if ( status >= 0 )
			status = tidyCleanAndRepair( tdoc );
		
		if ( status >= 0 ) {
			status = tidyRunDiagnostics( tdoc );
			if ( !tidyOptGetBool(tdoc, TidyQuiet) ) {
				/* NOT quiet, show DOCTYPE, if not already shown */
				if (!tidyOptGetBool(tdoc, TidyShowInfo)) {
					tidyOptSetBool( tdoc, TidyShowInfo, yes );
					tidyReportDoctype( tdoc );  /* FIX20140913: like warnings, errors, ALWAYS report DOCTYPE */
					tidyOptSetBool( tdoc, TidyShowInfo, no );
				}
			}
			
		}
		if ( status > 1 ) /* If errors, do we want to force output? */
			status = ( tidyOptGetBool(tdoc, TidyForceOutput) ? status : -1 );
		
		if ( status >= 0 && tidyOptGetBool(tdoc, TidyShowMarkup) )
		{
			if ( tidyOptGetBool(tdoc, TidyWriteBack) && argc > 1 )
				status = tidySaveFile( tdoc, htmlfil );
			else
			{
				ctmbstr outfil = tidyOptGetValue( tdoc, TidyOutFile );
				if ( outfil ) {
					status = tidySaveFile( tdoc, outfil );
				} else {
#if !defined(NDEBUG) && defined(_MSC_VER)
					static char tmp_buf[264];
					sprintf(tmp_buf,"%s.html",get_log_file());
					status = tidySaveFile( tdoc, tmp_buf );
					SPRTF("Saved tidied content to '%s'\n",tmp_buf);
#else
					status = tidySaveStdout( tdoc );
#endif
				}
			}
		}
		
		contentErrors   += tidyErrorCount( tdoc );
		contentWarnings += tidyWarningCount( tdoc );
		accessWarnings  += tidyAccessWarningCount( tdoc );
		
		--argc;
		++argv;
		
		if ( argc <= 1 )
			break;
	} /* read command line loop */

	
	if (!tidyOptGetBool(tdoc, TidyQuiet) &&
		errout == stderr && !contentErrors)
		fprintf(errout, "\n");
	
	if (contentErrors + contentWarnings > 0 &&
		!tidyOptGetBool(tdoc, TidyQuiet))
		tidyErrorSummary(tdoc);
	
	if (!tidyOptGetBool(tdoc, TidyQuiet))
		tidyGeneralInfo(tdoc);
	
	/* called to free hash tables etc. */
	tidyRelease( tdoc );
	
	/* return status can be used by scripts */
	if ( contentErrors > 0 )
		return 2;
	
	if ( contentWarnings > 0 )
		return 1;
	
	/* 0 signifies all is ok */
	return 0;
}

/*
 * local variables:
 * mode: c
 * indent-tabs-mode: nil
 * c-basic-offset: 4
 * eval: (c-set-offset 'substatement-open 0)
 * end:
 */<|MERGE_RESOLUTION|>--- conflicted
+++ resolved
@@ -1063,14 +1063,11 @@
 	int j = 0, k = 0;
 	transitionType transition;
 
-<<<<<<< HEAD
-=======
 	if ( !description || (strlen(description) < 1) )
 	{
 		return NULL;
 	}
 	
->>>>>>> 5714431a
 	/* Process the HTML Snippet */
 	do {
 		c = description[i];
@@ -1098,10 +1095,7 @@
 		}
 
 		/* Find the correct instruction */
-<<<<<<< HEAD
-=======
 		j = 0;
->>>>>>> 5714431a
 		while (transitions[j].state != s_LAST)
 		{
 			transition = transitions[j];
