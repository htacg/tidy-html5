--- conflicted
+++ resolved
@@ -216,82 +216,6 @@
 /* Ensure struct order is same order as tidyenum.h:TidyOptionId! */
 static const TidyOptionImpl option_defs[] =
 {
-<<<<<<< HEAD
-  { TidyUnknownOption,           MS, "unknown!",                    IN, 0,               NULL,              NULL            },
-  { TidyDoctypeMode,             IR, "doctype-mode",                IN, TidyDoctypeAuto, NULL,              doctypePicks    },
-  { TidyEmacsFile,               IR, "gnu-emacs-file",              ST, 0,               ParseString,       NULL            },
-  { TidyCustomTags,              IR, "new-custom-tags",             ST, 0,               ParseTagNames,     NULL            }, /* 20170309 - Issue #119 */
-  { TidyIndentSpaces,            PP, "indent-spaces",               IN, 2,               ParseInt,          NULL            },
-  { TidyWrapLen,                 PP, "wrap",                        IN, 68,              ParseInt,          NULL            },
-  { TidyTabSize,                 PP, "tab-size",                    IN, 8,               ParseInt,          NULL            },
-  { TidyCharEncoding,            CE, "char-encoding",               IN, UTF8,            ParseCharEnc,      charEncPicks    },
-  { TidyInCharEncoding,          CE, "input-encoding",              IN, UTF8,            ParseCharEnc,      charEncPicks    },
-  { TidyOutCharEncoding,         CE, "output-encoding",             IN, UTF8,            ParseCharEnc,      charEncPicks    },
-  { TidyNewline,                 CE, "newline",                     IN, DLF,             ParseNewline,      newlinePicks    },
-  { TidyDoctype,                 MU, "doctype",                     ST, 0,               ParseDocType,      doctypePicks    },
-  { TidyDuplicateAttrs,          MU, "repeated-attributes",         IN, TidyKeepLast,    ParseRepeatAttr,   repeatAttrPicks },
-  { TidyAltText,                 MU, "alt-text",                    ST, 0,               ParseString,       NULL            },
-  { TidyErrFile,                 MS, "error-file",                  ST, 0,               ParseString,       NULL            },
-  { TidyOutFile,                 MS, "output-file",                 ST, 0,               ParseString,       NULL            },
-  { TidyWriteBack,               MS, "write-back",                  BL, no,              ParseBool,         boolPicks       },
-  { TidyShowMarkup,              PP, "markup",                      BL, yes,             ParseBool,         boolPicks       },
-  { TidyShowInfo,                DG, "show-info",                   BL, yes,             ParseBool,         boolPicks       },
-  { TidyShowWarnings,            DG, "show-warnings",               BL, yes,             ParseBool,         boolPicks       },
-  { TidyQuiet,                   MS, "quiet",                       BL, no,              ParseBool,         boolPicks       },
-  { TidyIndentContent,           PP, "indent",                      IN, TidyNoState,     ParseAutoBool,     autoBoolPicks   },
-  { TidyCoerceEndTags,           MU, "coerce-endtags",              BL, yes,             ParseBool,         boolPicks       },
-  { TidyOmitOptionalTags,        MU, "omit-optional-tags",          BL, no,              ParseBool,         boolPicks       },
-  { TidyHideEndTags,             MU, "hide-endtags",                BL, no,              ParseBool,         boolPicks       },
-  { TidyXmlTags,                 MU, "input-xml",                   BL, no,              ParseBool,         boolPicks       },
-  { TidyXmlOut,                  MU, "output-xml",                  BL, no,              ParseBool,         boolPicks       },
-  { TidyXhtmlOut,                MU, "output-xhtml",                BL, no,              ParseBool,         boolPicks       },
-  { TidyHtmlOut,                 MU, "output-html",                 BL, no,              ParseBool,         boolPicks       },
-  { TidyXmlDecl,                 MU, "add-xml-decl",                BL, no,              ParseBool,         boolPicks       },
-  { TidyUpperCaseTags,           MU, "uppercase-tags",              BL, no,              ParseBool,         boolPicks       },
-  { TidyUpperCaseAttrs,          MU, "uppercase-attributes",        BL, no,              ParseBool,         boolPicks       },
-  { TidyMakeBare,                MU, "bare",                        BL, no,              ParseBool,         boolPicks       },
-  { TidyMakeClean,               MU, "clean",                       BL, no,              ParseBool,         boolPicks       },
-  { TidyGDocClean,               MU, "gdoc",                        BL, no,              ParseBool,         boolPicks       },
-  { TidyLogicalEmphasis,         MU, "logical-emphasis",            BL, no,              ParseBool,         boolPicks       },
-  { TidyDropPropAttrs,           MU, "drop-proprietary-attributes", BL, no,              ParseBool,         boolPicks       },
-  { TidyDropFontTags,            MU, "drop-font-tags",              BL, no,              ParseBool,         boolPicks       },
-  { TidyDropEmptyElems,          MU, "drop-empty-elements",         BL, yes,             ParseBool,         boolPicks       },
-  { TidyDropEmptyParas,          MU, "drop-empty-paras",            BL, yes,             ParseBool,         boolPicks       },
-  { TidyFixComments,             MU, "fix-bad-comments",            BL, yes,             ParseBool,         boolPicks       },
-  { TidyBreakBeforeBR,           PP, "break-before-br",             BL, no,              ParseBool,         boolPicks       },
-  { TidyNumEntities,             MU, "numeric-entities",            BL, no,              ParseBool,         boolPicks       },
-  { TidyQuoteMarks,              MU, "quote-marks",                 BL, no,              ParseBool,         boolPicks       },
-  { TidyQuoteNbsp,               MU, "quote-nbsp",                  BL, yes,             ParseBool,         boolPicks       },
-  { TidyQuoteAmpersand,          MU, "quote-ampersand",             BL, yes,             ParseBool,         boolPicks       },
-  { TidyWrapAttVals,             PP, "wrap-attributes",             BL, no,              ParseBool,         boolPicks       },
-  { TidyWrapScriptlets,          PP, "wrap-script-literals",        BL, no,              ParseBool,         boolPicks       },
-  { TidyWrapSection,             PP, "wrap-sections",               BL, yes,             ParseBool,         boolPicks       },
-  { TidyWrapAsp,                 PP, "wrap-asp",                    BL, yes,             ParseBool,         boolPicks       },
-  { TidyWrapJste,                PP, "wrap-jste",                   BL, yes,             ParseBool,         boolPicks       },
-  { TidyWrapPhp,                 PP, "wrap-php",                    BL, yes,             ParseBool,         boolPicks       },
-  { TidyFixBackslash,            MU, "fix-backslash",               BL, yes,             ParseBool,         boolPicks       },
-  { TidyIndentAttributes,        PP, "indent-attributes",           BL, no,              ParseBool,         boolPicks       },
-  { TidyXmlPIs,                  MU, "assume-xml-procins",          BL, no,              ParseBool,         boolPicks       },
-  { TidyXmlSpace,                MU, "add-xml-space",               BL, no,              ParseBool,         boolPicks       },
-  { TidyEncloseBodyText,         MU, "enclose-text",                BL, no,              ParseBool,         boolPicks       },
-  { TidyEncloseBlockText,        MU, "enclose-block-text",          BL, no,              ParseBool,         boolPicks       },
-  { TidyKeepFileTimes,           MS, "keep-time",                   BL, no,              ParseBool,         boolPicks       },
-  { TidyWord2000,                MU, "word-2000",                   BL, no,              ParseBool,         boolPicks       },
-  { TidyMark,                    MS, "tidy-mark",                   BL, yes,             ParseBool,         boolPicks       },
-  { TidyEmacs,                   MS, "gnu-emacs",                   BL, no,              ParseBool,         boolPicks       },
-  { TidyLiteralAttribs,          MU, "literal-attributes",          BL, no,              ParseBool,         boolPicks       },
-  { TidyBodyOnly,                MU, "show-body-only",              IN, no,              ParseAutoBool,     autoBoolPicks   },
-  { TidyFixUri,                  MU, "fix-uri",                     BL, yes,             ParseBool,         boolPicks       },
-  { TidyLowerLiterals,           MU, "lower-literals",              BL, yes,             ParseBool,         boolPicks       },
-  { TidyHideComments,            MU, "hide-comments",               BL, no,              ParseBool,         boolPicks       },
-  { TidyIndentCdata,             MU, "indent-cdata",                BL, no,              ParseBool,         boolPicks       },
-  { TidyForceOutput,             MS, "force-output",                BL, no,              ParseBool,         boolPicks       },
-  { TidyShowErrors,              DG, "show-errors",                 IN, 6,               ParseInt,          NULL            },
-  { TidyAsciiChars,              CE, "ascii-chars",                 BL, no,              ParseBool,         boolPicks       },
-  { TidyJoinClasses,             MU, "join-classes",                BL, no,              ParseBool,         boolPicks       },
-  { TidyJoinStyles,              MU, "join-styles",                 BL, yes,             ParseBool,         boolPicks       },
-  { TidyEscapeCdata,             MU, "escape-cdata",                BL, no,              ParseBool,         boolPicks       },
-=======
     { TidyUnknownOption,           MS, "unknown!",                    IN, 0,               NULL,              NULL            },
     { TidyAccessibilityCheckLevel, DG, "accessibility-check",         IN, 0,               ParseAcc,          accessPicks     },
     { TidyAltText,                 MU, "alt-text",                    ST, 0,               ParseString,       NULL            },
@@ -303,6 +227,7 @@
     { TidyCharEncoding,            CE, "char-encoding",               IN, UTF8,            ParseCharEnc,      charEncPicks    },
     { TidyCoerceEndTags,           MU, "coerce-endtags",              BL, yes,             ParseBool,         boolPicks       },
     { TidyCSSPrefix,               MU, "css-prefix",                  ST, 0,               ParseCSS1Selector, NULL            },
+    { TidyCustomTags,              IR, "new-custom-tags",             ST, 0,               ParseTagNames,     NULL            }, /* 20170309 - Issue #119 */
     { TidyDecorateInferredUL,      MU, "decorate-inferred-ul",        BL, no,              ParseBool,         boolPicks       },
     { TidyDoctype,                 MU, "doctype",                     ST, 0,               ParseDocType,      doctypePicks    },
 #ifndef DOXYGEN_SHOULD_SKIP_THIS
@@ -349,7 +274,6 @@
     { TidyMergeDivs,               MU, "merge-divs",                  IN, TidyAutoState,   ParseAutoBool,     autoBoolPicks   },
     { TidyMergeEmphasis,           MU, "merge-emphasis",              BL, yes,             ParseBool,         boolPicks       },
     { TidyMergeSpans,              MU, "merge-spans",                 IN, TidyAutoState,   ParseAutoBool,     autoBoolPicks   },
->>>>>>> 98da77a8
 #if SUPPORT_ASIAN_ENCODINGS
     { TidyNCR,                     MU, "ncr",                         BL, yes,             ParseBool,         boolPicks       },
 #endif
@@ -367,21 +291,6 @@
 #if SUPPORT_ASIAN_ENCODINGS
     { TidyPunctWrap,               PP, "punctuation-wrap",            BL, no,              ParseBool,         boolPicks       },
 #endif
-<<<<<<< HEAD
-  { TidyMergeEmphasis,           MU, "merge-emphasis",              BL, yes,             ParseBool,         boolPicks       },
-  { TidyMergeDivs,               MU, "merge-divs",                  IN, TidyAutoState,   ParseAutoBool,     autoBoolPicks   },
-  { TidyDecorateInferredUL,      MU, "decorate-inferred-ul",        BL, no,              ParseBool,         boolPicks       },
-  { TidyPreserveEntities,        MU, "preserve-entities",           BL, no,              ParseBool,         boolPicks       },
-  { TidySortAttributes,          PP, "sort-attributes",             IN, TidySortAttrNone,ParseSorter,       sorterPicks     },
-  { TidyMergeSpans,              MU, "merge-spans",                 IN, TidyAutoState,   ParseAutoBool,     autoBoolPicks   },
-  { TidyAnchorAsName,            MU, "anchor-as-name",              BL, yes,             ParseBool,         boolPicks       },
-  { TidyPPrintTabs,              PP, "indent-with-tabs",            BL, no,              ParseTabs,         boolPicks       }, /* 20150515 - Issue #108 */
-  { TidySkipNested,              MU, "skip-nested",                 BL, yes,             ParseBool,         boolPicks       }, /* 1642186 - Issue #65 */
-  { TidyStrictTagsAttr,          MU, "strict-tags-attributes",      BL, no,              ParseBool,         boolPicks       }, /* 20160209 - Issue #350 */
-  { TidyEscapeScripts,           PP, "escape-scripts",              BL, yes,             ParseBool,         boolPicks       }, /* 20160227 - Issue #348 */
-  { TidyUseCustomTags,           MU, "custom-tags",                 BL, no,              ParseBool,         boolPicks       }, /* 20170309 - Issue #119 */
-  { N_TIDY_OPTIONS,              XX, NULL,                          XY, 0,               NULL,              NULL            }
-=======
     { TidyQuiet,                   MS, "quiet",                       BL, no,              ParseBool,         boolPicks       },
     { TidyQuoteAmpersand,          MU, "quote-ampersand",             BL, yes,             ParseBool,         boolPicks       },
     { TidyQuoteMarks,              MU, "quote-marks",                 BL, no,              ParseBool,         boolPicks       },
@@ -397,6 +306,7 @@
     { TidyTabSize,                 PP, "tab-size",                    IN, 8,               ParseInt,          NULL            },
     { TidyUpperCaseAttrs,          MU, "uppercase-attributes",        BL, no,              ParseBool,         boolPicks       },
     { TidyUpperCaseTags,           MU, "uppercase-tags",              BL, no,              ParseBool,         boolPicks       },
+    { TidyUseCustomTags,           MU, "custom-tags",                 BL, no,              ParseBool,         boolPicks       }, /* 20170309 - Issue #119 */
     { TidyVertSpace,               PP, "vertical-space",              IN, no,              ParseAutoBool,     autoBoolPicks   }, /* #228 - tri option */
     { TidyWord2000,                MU, "word-2000",                   BL, no,              ParseBool,         boolPicks       },
     { TidyWrapAsp,                 PP, "wrap-asp",                    BL, yes,             ParseBool,         boolPicks       },
@@ -414,7 +324,6 @@
     { TidyXmlSpace,                MU, "add-xml-space",               BL, no,              ParseBool,         boolPicks       },
     { TidyXmlTags,                 MU, "input-xml",                   BL, no,              ParseBool,         boolPicks       },
     { N_TIDY_OPTIONS,              XX, NULL,                          XY, 0,               NULL,              NULL            }
->>>>>>> 98da77a8
 };
 
 /* Should only be called by options set by name
