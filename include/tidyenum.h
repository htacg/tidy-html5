--- conflicted
+++ resolved
@@ -739,7 +739,6 @@
   TidyAttr_SRCDOC,
   TidyAttr_SRCLANG,
   TidyAttr_STEP,
-<<<<<<< HEAD
   TidyAttr_ARIA_ACTIVEDESCENDANT,
   TidyAttr_ARIA_ATOMIC,
   TidyAttr_ARIA_AUTOCOMPLETE,
@@ -775,12 +774,7 @@
   TidyAttr_ARIA_VALUENOW,
   TidyAttr_ARIA_VALUETEXT,
 
-
-=======
-  
   TidyAttr_ROLE,
->>>>>>> 1cb81230
-
 
   N_TIDY_ATTRIBS              /**< Must be last */
 } TidyAttrId;
@@ -788,4 +782,4 @@
 #ifdef __cplusplus
 }  /* extern "C" */
 #endif
-#endif /* __TIDYENUM_H__ */
+#endif /* __TIDYENUM_H__ */