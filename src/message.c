--- conflicted
+++ resolved
@@ -355,38 +355,10 @@
             message = TY_(tidyMessageCreateWithNode)(doc, node, code, TidyWarning, nodedesc, element->element );
             message2 = TY_(tidyMessageCreateWithNode)(doc, element, PREVIOUS_LOCATION, TidyInfo, element->element );
             break;
-<<<<<<< HEAD
-            
-        case REPLACING_UNEX_ELEMENT:
-            TagToString(element, elemdesc, sizeof(elemdesc));
-            message = TY_(tidyMessageCreateWithNode)(doc, rpt, code, TidyWarning, elemdesc, nodedesc );
-            break;
-        case REMOVED_HTML5:
-            message = TY_(tidyMessageCreateWithNode)(doc, rpt, code, TidyError, nodedesc );
-            break;
 
         case ADDED_MISSING_CHARSET:
             message = TY_(tidyMessageCreateWithNode)(doc, rpt, code, TidyInfo, nodedesc);
             break;
-
-    }
-
-    messageOut( message );
-
-    /* Although the callback is always executed for message2, it's only
-       added to the output sink TidyShowWarnings is enabled. */
-    if (cfgBool( doc, TidyShowWarnings ))
-        messageOut( message2 );
-}
-
-
-void TY_(ReportFatal)( TidyDocImpl* doc, Node *element, Node *node, uint code)
-{
-    TidyMessageImpl *message = NULL;
-    char nodedesc[ 256 ] = {0};
-    Node* rpt = ( element ? element : node );
-=======
->>>>>>> 2c82cfa2
 
         case DUPLICATE_FRAMESET:
         case SUSPECTED_MISSING_QUOTE:
@@ -482,16 +454,10 @@
             message = TY_(tidyMessageCreateWithNode)(doc, node, code, TidyWarning, tagdesc, name, value );
             break;
 
-<<<<<<< HEAD
         case ATTRIBUTE_VALUE_REPLACED:
-            message = TY_(tidyMessageCreateWithNode)(doc, node, code, TidyInfo, tagdesc, name, value);
-            break;
-
-        case UNEXPECTED_QUOTEMARK:
-        case MISSING_QUOTEMARK:
-        case ID_NAME_MISMATCH:
-=======
->>>>>>> 2c82cfa2
+            message = TY_(tidyMessageCreateWithNode)(doc, node, code, TidyInfo, tagdesc, name, value );
+            break;
+
         case BACKSLASH_IN_URI:
         case ESCAPED_ILLEGAL_URI:
         case FIXED_BACKSLASH:
