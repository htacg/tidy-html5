--- conflicted
+++ resolved
@@ -2196,20 +2196,13 @@
             PPrintTag( doc, mode, indent, node );
 
             indent = 0;
-<<<<<<< HEAD
-            TY_(PFlushLineSmart)( doc, indent );
-=======
->>>>>>> 33494a4a
 
             for ( content = node->content; content; content = content->next )
             {
                 TY_(PPrintTree)( doc, (mode | PREFORMATTED | NOWRAP),
                                  indent, content );
             }
-<<<<<<< HEAD
-            PCondFlushLineSmart( doc, indent );
-=======
->>>>>>> 33494a4a
+
             indent = indprev;
             PPrintEndTag( doc, mode, indent, node );
 
