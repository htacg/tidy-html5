--- conflicted
+++ resolved
@@ -1,21 +1,3 @@
-<<<<<<< HEAD
-/autom4te.cache/
-/console/.deps/
-/console/.libs/
-/src/.deps/
-/src/.libs/
-*.user
-*.suo
-*.sdf
-/test/testall.log
-/test/tmp/
-/test/tmp2/
-*~
-temp*
-*.bak
-.DS_Store
-.idea
-=======
 .DS_Store
 _site
 .idea
@@ -23,5 +5,4 @@
 *~
 serve/*
 server/*
-test/*
->>>>>>> 5181d357
+test/*